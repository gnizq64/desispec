# Default Configurations for a Quicklook Pipeline setup for an arc exposure
name: DESI Quicklook Arc Calibration
Program: dark
Flavor: arcs
#- Calibration files: Assuming the same night for psf and fiberflat
PSFType: psfboot
#- FiberflatExpid used as expid for flat image files when running calibration
FiberflatExpid: 1
#- Writeout intermediate files
WritePixfile: True
WriteSkyModelfile: False
WriteIntermediatefiles: False
WriteStaticPlots: False
#- Exposure ID for Reference Template
TemplateExpid: 0
#- Debuglevel 
Debuglevel: 20
<<<<<<< HEAD
#- Use resolution in extraction  
=======
#- Apply x or w resolution to frame file
>>>>>>> dd9475d4
UseResolution: True
#- Heartbeat Period in seconds
Period: 5.0
#- Time out in seconds
Timeout: 120.0
# Pipeline algorithm: PAs and QAs for each PA
Pipeline: [Initialize, Preproc, BootCalibration, BoxcarExtract, ResolutionFit]
Algorithms:
    Initialize:
        QA: 
            Bias_From_Overscan:
                PARAMS: {PERCENTILES: [68.2,95.4,99.7], DIFF_NORMAL_RANGE: [-1.0, 1.0], DIFF_WARN_RANGE: [-2.0, 2.0]}
    Preproc:
        QA: 
            Get_RMS:
                PARAMS: {RMS_NORMAL_RANGE: [-1.0, 1.0], RMS_WARN_RANGE: [-2.0, 2.0]}
            Count_Pixels:
                PARAMS: {CUTHI: 500, CUTLO: 100, NPIX_NORMAL_RANGE: [200.0, 500.0], NPIX_WARN_RANGE: [50.0, 650.0]}
    BootCalibration:
        QA:
            Calc_XWSigma:
                PARAMS: {B_PEAKS: [4047.7, 4359.6, 5087.2],
                         R_PEAKS: [6144.8, 6508.3, 6600.8, 6718.9, 6931.4, 7034.4,],
                         Z_PEAKS: [8379.9, 8497.7, 8656.8, 8783.0],
                         XSHIFT_NORMAL_RANGE: [-2.0, 2.0],
                         XSHIFT_WARN_RANGE: [-4.0, 4.0],
                         WSHIFT_NORMAL_RANGE: [-2.0, 2.0],
                         WSHIFT_WARN_RANGE: [-4.0, 4.0]}
    BoxcarExtract:
        wavelength: {
            b: [3570,5730,0.8],
            r: [5630,7740,0.8],
            z: [7650,9830,0.8]
            }
        QA:
            CountSpectralBins:
                PARAMS: {CUTHI: 500, CUTLO: 100, CUTMED: 250, NGOOD_NORMAL_RANGE: [490, 500], NGOOD_WARN_RANGE: [480, 500]}
    ResolutionFit:
        NBINS: 5
        QA: {
          }
          
          <|MERGE_RESOLUTION|>--- conflicted
+++ resolved
@@ -15,11 +15,7 @@
 TemplateExpid: 0
 #- Debuglevel 
 Debuglevel: 20
-<<<<<<< HEAD
-#- Use resolution in extraction  
-=======
 #- Apply x or w resolution to frame file
->>>>>>> dd9475d4
 UseResolution: True
 #- Heartbeat Period in seconds
 Period: 5.0
