# Script for generating plots on SkySub residuals
from __future__ import absolute_import, division

from desiutil.log import get_logger
import argparse
import numpy as np

<<<<<<< HEAD
from desispec import qa as desi_qa

def parse(options=None):
    parser = argparse.ArgumentParser(description="Generate QA on Sky Subtraction residuals [v{:s}]".format(desi_qa.__offline_qa_version__))
=======
from desispec.qa import __offline_qa_version__

def parse(options=None):
    parser = argparse.ArgumentParser(description="Generate QA on Sky Subtraction residuals [v{:s}]".format(__offline_qa_version__))
>>>>>>> dfa83a8f
    parser.add_argument('--reduxdir', type = str, default = None, metavar = 'PATH',
                        help = 'Override default path ($DESI_SPECTRO_REDUX/$SPECPROD) to processed data.')
    parser.add_argument('--expid', type=int, help='Generate exposure plot on given exposure')
    parser.add_argument('--channels', type=str, help='List of channels to include')
    parser.add_argument('--prod', default=False, action="store_true", help="Results for full production run")
    parser.add_argument('--gauss', default=False, action="store_true", help="Expore Gaussianity for full production run")
    parser.add_argument('--nights', type=str, help='List of nights to limit prod plots')
    parser.add_argument('--skyline', default=False, action="store_true", help="Skyline residuals?")
    parser.add_argument('--outdir', type=str, default='QA', metavar = 'PATH',
                        help = 'Override default output path with is $(pwd)/QA and *must exist*')

    if options is None:
        args = parser.parse_args()
    else:
        args = parser.parse_args(options)
    return args



def main(args) :
    # imports
    import glob
    from desispec.io import findfile
    from desispec.io import get_exposures
    from desispec.io import get_files, get_nights
    from desispec.io import read_frame
    from desispec.io import get_reduced_frames
    from desispec.io.sky import read_sky
    from desispec.io import specprod_root
    from desispec.qa import utils as qa_utils
    import copy
    import pdb

    # Log
    log=get_logger()
    log.info("starting")

    # Path
    if args.reduxdir is not None:
        specprod_dir = args.reduxdir
    else:
        specprod_dir = specprod_root()


    # Channels
    if args.channels is not None:
        channels = [iarg for iarg in args.channels.split(',')]
    else:
        channels = ['b','r','z']

    # Sky dict
    sky_dict = dict(wave=[], skyflux=[], res=[], count=0)
    channel_dict = dict(b=copy.deepcopy(sky_dict),
                        r=copy.deepcopy(sky_dict),
                        z=copy.deepcopy(sky_dict),
                        )
    # Nights
    if args.nights is not None:
        nights = [iarg for iarg in args.nights.split(',')]
    else:
        nights = None

    # Exposure plot?
    if args.expid is not None:
        # Nights
        if nights is None:
            nights = get_nights()
        nights.sort()
        # Find the exposure
        for night in nights:
            if args.expid in get_exposures(night, specprod_dir=specprod_dir):
                frames_dict = get_files(filetype=str('cframe'), night=night,
                                    expid=args.expid, specprod_dir=specprod_dir)
                # Loop on channel
                #for channel in ['b','r','z']:
                for channel in ['z']:
                    channel_dict[channel]['cameras'] = []
                    for camera, cframe_fil in frames_dict.items():
                        if channel in camera:
                            sky_file = findfile(str('sky'), night=night, camera=camera,
                                expid=args.expid, specprod_dir=specprod_dir)
                            wave, flux, res, _ = qa_utils.get_skyres(cframe_fil)
                            # Append
                            channel_dict[channel]['wave'].append(wave)
                            channel_dict[channel]['skyflux'].append(np.log10(np.maximum(flux,1e-1)))
                            channel_dict[channel]['res'].append(res)
                            channel_dict[channel]['cameras'].append(camera)
                            channel_dict[channel]['count'] += 1
                    if channel_dict[channel]['count'] > 0:
                        from desispec.qa.qa_plots import skysub_resid_series  # Hidden to help with debugging
                        skysub_resid_series(channel_dict[channel], 'wave',
                             outfile=args.outdir+'/QA_skyresid_wave_expid_{:d}{:s}.png'.format(args.expid, channel))
                        skysub_resid_series(channel_dict[channel], 'flux',
                             outfile=args.outdir+'/QA_skyresid_flux_expid_{:d}{:s}.png'.format(args.expid, channel))
        return


    # Skyline
    if args.skyline:
        from desispec.qa.qa_plots import skyline_resid
        # Loop on channel
        for channel in channels:
            cframes = get_reduced_frames(nights=nights, channels=[channel])
            if len(cframes) > 0:
                log.info("Loading sky residuals for {:d} cframes".format(len(cframes)))
                if len(cframes) == 1:
                    log.error('len(cframes)==1; starting debugging')
                    pdb.set_trace() # Need to call differently
                else:
                    sky_wave, sky_flux, sky_res, sky_ivar = qa_utils.get_skyres(
                        cframes, flatten=False)
                # Plot
                outfile=args.outdir+'/skyline_{:s}.png'.format(channel)
                log.info("Plotting to {:s}".format(outfile))
                skyline_resid(channel, sky_wave, sky_flux, sky_res, sky_ivar,
                              outfile=outfile)
        return

    # Full Prod Plot?
    if args.prod:
        from desispec.qa.qa_plots import skysub_resid_dual
        # Loop on channel
        for channel in channels:
            cframes = get_reduced_frames(nights=nights, channels=[channel])
            if len(cframes) > 0:
                log.info("Loading sky residuals for {:d} cframes".format(len(cframes)))
                sky_wave, sky_flux, sky_res, _ = qa_utils.get_skyres(cframes)
                # Plot
                outfile=args.outdir+'/skyresid_prod_dual_{:s}.png'.format(channel)
                log.info("Plotting to {:s}".format(outfile))
                skysub_resid_dual(sky_wave, sky_flux, sky_res, outfile=outfile)
        return

    # Full Prod Plot?
    if args.gauss:
        from desispec.qa.qa_plots import skysub_gauss
        # Loop on channel
        for channel in channels:
            cframes = get_reduced_frames(nights=nights, channels=[channel])
            if len(cframes) > 0:
                # Cut down for debugging
                #cframes = [cframes[ii] for ii in range(15)]
                #
                log.info("Loading sky residuals for {:d} cframes".format(len(cframes)))
                sky_wave, sky_flux, sky_res, sky_ivar = qa_utils.get_skyres(cframes)
                # Plot
                log.info("Plotting..")
                outfile=args.outdir+'/skyresid_prod_gauss_{:s}.png'.format(channel)
                skysub_gauss(sky_wave, sky_flux, sky_res, sky_ivar,
                                  outfile=outfile)
        return<|MERGE_RESOLUTION|>--- conflicted
+++ resolved
@@ -5,17 +5,10 @@
 import argparse
 import numpy as np
 
-<<<<<<< HEAD
-from desispec import qa as desi_qa
-
-def parse(options=None):
-    parser = argparse.ArgumentParser(description="Generate QA on Sky Subtraction residuals [v{:s}]".format(desi_qa.__offline_qa_version__))
-=======
 from desispec.qa import __offline_qa_version__
 
 def parse(options=None):
     parser = argparse.ArgumentParser(description="Generate QA on Sky Subtraction residuals [v{:s}]".format(__offline_qa_version__))
->>>>>>> dfa83a8f
     parser.add_argument('--reduxdir', type = str, default = None, metavar = 'PATH',
                         help = 'Override default path ($DESI_SPECTRO_REDUX/$SPECPROD) to processed data.')
     parser.add_argument('--expid', type=int, help='Generate exposure plot on given exposure')
