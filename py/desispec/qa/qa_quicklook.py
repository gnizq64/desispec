""" 
Monitoring algorithms for Quicklook pipeline

"""

import numpy as np
import scipy.ndimage
import yaml
from desispec.quicklook.qas import MonitoringAlg
from desispec.quicklook import qlexceptions
from desispec.quicklook import qllogger
import os,sys
import datetime
from astropy.time import Time
from desispec.qa import qalib
from desispec.io import qa

qlog=qllogger.QLLogger("QuickLook",0)
log=qlog.getlog()


def qlf_post(qadict):
    """
    A general function to HTTP post the QA output dictionary, intended for QLF
    requires environmental variables: QLF_API_URL, QLF_USER, QLF_PASSWD
    
    Args: 
        qadict: returned dictionary from a QA
    """
    #- Check for environment variables and set them here
    if "QLF_API_URL" in os.environ:
        qlf_url=os.environ.get("QLF_API_URL")
        if "QLF_USER" not in os.environ or "QLF_PASSWD" not in os.environ: 
            log.warning("Environment variables are not set for QLF. Set QLF_USER and QLF_PASSWD.")
        else: 
            qlf_user=os.environ.get("QLF_USER")
            qlf_passwd=os.environ.get("QLF_PASSWD")
            log.info("Environment variables are set for QLF. Now trying HTTP post.")
            #- All set. Now try to HTTP post
            try: 
                import requests
                response=requests.get(qlf_url)
                #- Check if the api has json
                api=response.json()
                #- proceed with post
                job={"name":"QL","status":0,"dictionary":qadict} #- QLF should disintegrate dictionary
                response=requests.post(api['job'],json=job,auth=(qlf_user,qlf_passwd))
            except:
                log.info("Skipping HTTP post...")    

    else:   
        log.warning("Skipping QLF. QLF_API_URL must be set as environment variable")

class Get_RMS(MonitoringAlg):
    def __init__(self,name,config,logger=None):
        if name is None or name.strip() == "":
            name="RMS"
        from desispec.image import Image as im
        MonitoringAlg.__init__(self,name,im,config,logger)
    def run(self,*args,**kwargs):
        if len(args) == 0 :
            raise qlexceptions.ParameterException("Missing input parameter")
        if not self.is_compatible(type(args[0])):
            raise qlexceptions.ParameterException("Incompatible parameter type. Was expecting desispec.image.Image got {}".format(type(args[0])))

        input_image=args[0]

        if "paname" not in kwargs:
            paname=None
        else:
            paname=kwargs["paname"]

        amps=False
        if "amps" in kwargs:
            amps=kwargs["amps"]

        if "param" in kwargs: param=kwargs["param"]
        else: param=None

        if "qlf" in kwargs:
             qlf=kwargs["qlf"]
        else: qlf=False

        if "qafile" in kwargs: qafile = kwargs["qafile"]
        else: qafile = None

        if "qafig" in kwargs: qafig=kwargs["qafig"]
        else: qafig = None

        return self.run_qa(input_image,paname=paname,amps=amps,qafile=qafile,qafig=qafig, param=param, qlf=qlf)

    def run_qa(self,image,paname=None,amps=False,qafile=None, qafig=None,param=None,qlf=False):
        retval={}
        retval["EXPID"] = '{0:08d}'.format(image.meta["EXPID"])
        retval["PANAME"] = paname
        retval["QATIME"] = datetime.datetime.now().isoformat()
        retval["CAMERA"] = image.meta["CAMERA"]
        retval["PROGRAM"] = image.meta["PROGRAM"]
        retval["FLAVOR"] = image.meta["FLAVOR"]
        retval["NIGHT"] = image.meta["NIGHT"]

        # return rms values in rms/sqrt(exptime)
        rmsccd=qalib.getrms(image.pix/np.sqrt(image.meta["EXPTIME"])) #- should we add dark current and/or readnoise to this as well?

        if param is None:
            log.info("Param is None. Using default param instead")
            param = dict(
                RMS_WARN_RANGE=[-1.0, 1.0],
                RMS_ALARM_RANGE=[-2.0, 2.0]
                )

        retval["PARAMS"] = param

<<<<<<< HEAD
        rms_over=[]

        rmsdiff=[]
=======
        expnum=[]
        rms_row=[]
        rms_amps=[]
        rms_over_amps=[]
        overscan_values=[]
        #- get amp/overcan boundary in pixels
        from desispec.preproc import _parse_sec_keyword
        for kk in ['1','2','3','4']:
            thisampboundary=_parse_sec_keyword(image.meta["CCDSEC"+kk])
            thisoverscanboundary=_parse_sec_keyword(image.meta["BIASSEC"+kk])
            for i in range(image.pix[thisoverscanboundary].shape[0]):
                rmsrow = qalib.getrms(image.pix[thisoverscanboundary][i]/np.sqrt(image.meta["EXPTIME"]))
                rms_row.append(rmsrow)
            rms_thisover_thisamp=qalib.getrms(image.pix[thisoverscanboundary]/np.sqrt(image.meta["EXPTIME"]))
            rms_thisamp=qalib.getrms(image.pix[thisampboundary]/np.sqrt(image.meta["EXPTIME"]))
            rms_amps.append(rms_thisamp)
            rms_over_amps.append(rms_thisover_thisamp)
        rmsover=np.max(rms_over_amps)

        rmsdiff_err=[]
>>>>>>> ff4e315f
        if amps:
            for i in range(len(rms_over_amps)):
                if rms_over_amps[i] <= param['RMS_ALARM_RANGE'][0] or rms_over_amps[i] >= param['RMS_ALARM_RANGE'][1]:
<<<<<<< HEAD
                    rmsdiff = 'ALARM'
                    break
                elif rms_over_amps[i] <= param['RMS_WARN_RANGE'][0] or rms_over_amps[i] >= param['RMS_WARN_RANGE'][1]:
                    rmsdiff = 'WARN'
                else:
                    if rmsdiff == 'WARN':
                        pass
                    else:
                        rmsdiff = 'NORMAL'
=======
                    rmsdiff_err = 'ALARM'
                    break
                elif rms_over_amps[i] <= param['RMS_WARN_RANGE'][0] or rms_over_amps[i] >= param['RMS_WARN_RANGE'][1]:
                    rmsdiff_err = 'WARN'
                else:
                    if rmsdiff_err == 'WARN':
                        pass
                    else:
                        rmsdiff_err = 'NORMAL'

            retval["METRICS"]={"RMS":rmsccd,"RMS_OVER":rmsover,"RMS_AMP":np.array(rms_amps),"RMS_OVER_AMP":np.array(rms_over_amps),"RMS_ROW":rms_row,"RMSDIFF_ERR":rmsdiff_err,"EXPNUM_WARN":expnum}
>>>>>>> ff4e315f

        else:
            if rmsover <= param['RMS_ALARM_RANGE'][0] or rmsover >= param['RMS_ALARM_RANGE'][1]:
                rmsdiff_err = 'ALARM'
                pass
            elif rmsover <= param['RMS_WARN_RANGE'][0] or rmsover >= param['RMS_WARN_RANGE'][1]:
                rmsdiff_err = 'WARN'
            else:
                rmsdiff_err = 'NORMAL'

            retval["METRICS"]={"RMS":rmsccd,"RMS_OVER":rmsover,"RMS_ROW":rms_row,"RMSDIFF_ERR":rmsdiff_err,"EXPNUM_WARN":expnum}

        if qlf:
            qlf_post(retval)  

        if qafile is not None:
            outfile = qa.write_qa_ql(qafile,retval)
            log.info("Output QA data is in {}".format(outfile))
        if qafig is not None:
            from desispec.qa.qa_plots_ql import plot_RMS
            plot_RMS(retval,qafig)            
            log.info("Output QA fig {}".format(qafig))      

        return retval    

    def get_default_config(self):
        return {}

class Count_Pixels(MonitoringAlg):
    def __init__(self,name,config,logger=None):
        if name is None or name.strip() == "":
            name="COUNTPIX"
        from desispec.image import Image as im
        MonitoringAlg.__init__(self,name,im,config,logger)
    def run(self,*args,**kwargs):
        if len(args) == 0 :
            raise qlexceptions.ParameterException("Missing input parameter")
        if not self.is_compatible(type(args[0])):
            raise qlexceptions.ParameterException("Incompatible input. Was expecting {} got {}".format(type(self.__inpType__),type(args[0])))

        input_image=args[0]

        if "paname" not in kwargs:
            paname=None
        else:
            paname=kwargs["paname"]

        amps=False
        if "amps" in kwargs:
            amps=kwargs["amps"]

        if "param" in kwargs: param=kwargs["param"]
        else: param=None

        if "qlf" in kwargs:
             qlf=kwargs["qlf"]
        else: qlf=False

        if "qafile" in kwargs: qafile = kwargs["qafile"]
        else: qafile = None

        if "qafig" in kwargs: qafig=kwargs["qafig"]
        else: qafig = None

        return self.run_qa(input_image,paname=paname,amps=amps,qafile=qafile,qafig=qafig, param=param, qlf=qlf)

    def run_qa(self,image,paname=None,amps=False,qafile=None,qafig=None, param=None, qlf=False):
        retval={}
        retval["PANAME"] = paname
        retval["QATIME"] = datetime.datetime.now().isoformat()
        retval["EXPID"] = '{0:08d}'.format(image.meta["EXPID"])
        retval["CAMERA"] = image.meta["CAMERA"]
        retval["PROGRAM"] = image.meta["PROGRAM"]
        retval["FLAVOR"] = image.meta["FLAVOR"]
        retval["NIGHT"] = image.meta["NIGHT"]

        if param is None:
            log.info("Param is None. Using default param instead")
            param = dict(
                 CUTLO = 3,   # low threshold for number of counts in sigmas
                 CUTHI = 10, 
                 NPIX_WARN_RANGE = [200.0, 500.0],
                 NPIX_ALARM_RANGE = [50.0, 650.0]
                 )

        retval["PARAMS"] = param

        #- get the counts over entire CCD in counts per second
        npixlo=qalib.countpix(image.pix,nsig=param['CUTLO']) #- above 3 sigma in counts
        npixhi=qalib.countpix(image.pix,nsig=param['CUTHI']) #- above 10 sigma in counts

        npix_err=[]
        #- get the counts for each amp
        if amps:
            npixlo_amps=[]
            npixhi_amps=[]
            #- get amp boundary in pixels
            from desispec.preproc import _parse_sec_keyword
            for kk in ['1','2','3','4']:
                ampboundary=_parse_sec_keyword(image.meta["CCDSEC"+kk])
                npixlo_thisamp=qalib.countpix(image.pix[ampboundary]/image.meta["EXPTIME"],nsig=param['CUTLO'])
                npixlo_amps.append(npixlo_thisamp)
                npixhi_thisamp=qalib.countpix(image.pix[ampboundary]/image.meta["EXPTIME"],nsig=param['CUTHI'])
                npixhi_amps.append(npixhi_thisamp)

            for i in range(len(npixlo_amps)):
                if npixlo_amps[i] <= param['NPIX_ALARM_RANGE'][0] or npixlo_amps[i] >= param['NPIX_ALARM_RANGE'][1]:
                    npix_err = 'ALARM'
                    break
                elif npixlo_amps[i] <= param['NPIX_WARN_RANGE'][0] or npixlo_amps[i] >= param['NPIX_WARN_RANGE'][1]:
                    npix_err = 'WARN'
                else:
                    if npix_err == 'WARN':
                        pass
                    else:
                        npix_err = 'NORMAL'

            retval["METRICS"]={"NPIX_LOW":npixlo,"NPIX_HIGH":npixhi,"NPIX_LOW_AMP": npixlo_amps,"NPIX_HIGH_AMP": npixhi_amps,"NPIX_ERR":npix_err}

        else:
            if npixlo <= param['NPIX_ALARM_RANGE'][0] or npixlo >= param['NPIX_ALARM_RANGE'][1]:
                npix_err = 'ALARM'
                pass
            elif npixlo <= param['NPIX_WARN_RANGE'][0] or npixlo >= param['NPIX_WARN_RANGE'][1]:
                npix_err = 'WARN'
            else:
                npix_err = 'NORMAL'

            retval["METRICS"]={"NPIX_LOW":npixlo,"NPIX_HIGH":npixhi,"NPIX_ERR":npix_err}

        if qlf:
            qlf_post(retval)      

        if qafile is not None:
            outfile = qa.write_qa_ql(qafile,retval)
            log.info("Output QA data is in {}".format(outfile))
        if qafig is not None:
            from desispec.qa.qa_plots_ql import plot_countpix
            plot_countpix(retval,qafig)
            
            log.info("Output QA fig {}".format(qafig))      

        return retval    

    def get_default_config(self):
        return {}

class Integrate_Spec(MonitoringAlg):
    def __init__(self,name,config,logger=None):
        if name is None or name.strip() == "":
            name="INTEG"
        from desispec.frame import Frame as fr
        MonitoringAlg.__init__(self,name,fr,config,logger)
    def run(self,*args,**kwargs):
        if len(args) == 0 :
            raise qlexceptions.ParameterException("Missing input parameter")
        if not self.is_compatible(type(args[0])):
            raise qlexceptions.ParameterException("Incompatible input. Was expecting {}, got {}".format(type(self.__inpType__),type(args[0])))

        fibermap=kwargs['FiberMap']
        input_frame=args[0]

        if "paname" not in kwargs:
            paname=None
        else:
            paname=kwargs["paname"]

        amps=False
        if "amps" in kwargs:
            amps=kwargs["amps"]

        if "param" in kwargs: param=kwargs["param"]
        else: param=None

        dict_countbins=None
        if "dict_countbins" in kwargs:
            dict_countbins=kwargs["dict_countbins"] 

        if "qlf" in kwargs:
             qlf=kwargs["qlf"]
        else: qlf=False

        if "qafile" in kwargs: qafile = kwargs["qafile"]
        else: qafile = None

        if "qafig" in kwargs: qafig=kwargs["qafig"]
        else: qafig = None
        return self.run_qa(fibermap,input_frame,paname=paname,amps=amps, dict_countbins=dict_countbins, qafile=qafile,qafig=qafig, param=param, qlf=qlf)

    def run_qa(self,fibermap,frame,paname=None,amps=False,dict_countbins=None, qafile=None,qafig=None, param=None, qlf=False):
        retval={}
        retval["PANAME" ] = paname
        retval["QATIME"] = datetime.datetime.now().isoformat()
        retval["EXPID"] = '{0:08d}'.format(frame.meta["EXPID"])
        retval["CAMERA"] = frame.meta["CAMERA"]
        retval["PROGRAM"] = frame.meta["PROGRAM"]
        retval["FLAVOR"] = frame.meta["FLAVOR"]
        retval["NIGHT"] = frame.meta["NIGHT"]

        ra = fibermap["RA_TARGET"]
        dec = fibermap["DEC_TARGET"]

        #- get the integrals for all fibers
        flux=frame.flux
        wave=frame.wave
        integrals=np.zeros(flux.shape[0])

        for ii in range(len(integrals)):
            integrals[ii]=qalib.integrate_spec(wave,flux[ii])
        
        #- average integrals over star fibers
        starfibers=np.where(frame.fibermap['OBJTYPE']=='STD')[0]
        if len(starfibers) < 1:
            log.info("WARNING: no STD fibers found.")
        int_stars=integrals[starfibers]
        int_average=np.mean(int_stars)

        if param is None:
            log.info("Param is None. Using default param instead")
            param = dict(
                MAGDIFF_WARN_RANGE = [-0.5, 0.5],
                MAGDIFF_ALARM_RANGE = [-1.0, 1.0]
                )

        retval["PARAMS"] = param

        magdiff_avg = 0.0
        magdiff_avg_amp = [0.0]

        magdiff_err=[]
        #- get the counts for each amp
        if amps:

            #- get the fiducial boundary
            leftmax = dict_countbins["LEFT_MAX_FIBER"]
            rightmin = dict_countbins["RIGHT_MIN_FIBER"]
            bottommax = dict_countbins["BOTTOM_MAX_WAVE_INDEX"]
            topmin = dict_countbins["TOP_MIN_WAVE_INDEX"]

            fidboundary = qalib.slice_fidboundary(frame,leftmax,rightmin,bottommax,topmin)

            int_avg_amps=np.zeros(4)
           
            for amp in range(4):
                wave=frame.wave[fidboundary[amp][1]]
                select_thisamp=starfibers[(starfibers >= fidboundary[amp][0].start) & (starfibers < fidboundary[amp][0].stop)]
                stdflux_thisamp=frame.flux[select_thisamp,fidboundary[amp][1]]

                if len(stdflux_thisamp)==0:
                    continue
                else:
                    integ_thisamp=np.zeros(stdflux_thisamp.shape[0])

                    for ii in range(stdflux_thisamp.shape[0]):
                        integ_thisamp[ii]=qalib.integrate_spec(wave,stdflux_thisamp[ii])
                    int_avg_amps[amp]=np.mean(integ_thisamp)

            for i in range(len(magdiff_avg_amp)):
                if magdiff_avg_amp[i] <= param['MAGDIFF_ALARM_RANGE'][0] or magdiff_avg_amp[i] >= param['MAGDIFF_ALARM_RANGE'][1]:
                    magdiff_err = 'ALARM'
                    break
                elif magdiff_avg_amp[i] <= param['MAGDIFF_WARN_RANGE'][0] or magdiff_avg_amp[i] >= param['MAGDIFF_WARN_RANGE'][1]:
                    magdiff_err = 'WARN'
                else:
                    if magdiff_err == 'WARN':
                        pass
                    else:
                        magdiff_err = 'NORMAL'

            retval["METRICS"]={"RA":ra,"DEC":dec, "INTEG":int_stars, "INTEG_AVG":int_average,"INTEG_AVG_AMP":int_avg_amps, "STD_FIBERID": starfibers.tolist(),"MAGDIFF_AVG":magdiff_avg,"MAGDIFF_AVG_AMP":magdiff_avg_amp,"MAGDIFF_ERR":magdiff_err}

        else:
            if magdiff_avg <= param['MAGDIFF_ALARM_RANGE'][0] or magdiff_avg >= param['MAGDIFF_ALARM_RANGE'][1]:
                magdiff_err = 'ALARM'
                pass
            elif magdiff_avg <= param['MAGDIFF_WARN_RANGE'][0] or magdiff_avg >= param['MAGDIFF_WARN_RANGE'][1]:
                magdiff_err = 'WARN'
            else:
                magdiff_err = 'NORMAL'

            retval["METRICS"]={"RA":ra,"DEC":dec, "INTEG":int_stars,"INTEG_AVG":int_average,"STD_FIBERID":starfibers.tolist(),"MAGDIFF_AVG":magdiff_avg,"MAGDIFF_ERR":magdiff_err}

        if qlf:
            qlf_post(retval) 

        if qafile is not None:
            outfile = qa.write_qa_ql(qafile,retval)
            log.info("Output QA data is in {}".format(outfile))
        if qafig is not None:
            from desispec.qa.qa_plots_ql import plot_integral
            plot_integral(retval,qafig)
            
            log.info("Output QA fig {}".format(qafig))      

        return retval    

    def get_default_config(self):
        return {}
 
 
class Sky_Continuum(MonitoringAlg):
    def __init__(self,name,config,logger=None):
        if name is None or name.strip() == "":
            name="SKYCONT"
        from  desispec.frame import Frame as fr
        MonitoringAlg.__init__(self,name,fr,config,logger)
    def run(self,*args,**kwargs):
        if len(args) == 0 :
            raise qlexceptions.ParameterException("Missing input parameter")
        if not self.is_compatible(type(args[0])):
            raise qlexceptions.ParameterException("Incompatible input. Was expecting {}, got {}".format(type(self.__inpType__),type(args[0])))

        fibermap=kwargs['FiberMap']
        input_frame=args[0]
        camera=input_frame.meta["CAMERA"]
        
        wrange1=None
        wrange2=None
        if "wrange1" in kwargs:
            wrange1=kwargs["wrange1"]
        if "wrange2" in kwargs:
            wrange2=kwargs["wrange2"]

        if wrange1==None:
            if camera[0]=="b": wrange1= "4000,4500"
            if camera[0]=="r": wrange1= "5950,6200"
            if camera[0]=="z": wrange1= "8120,8270"

        if wrange2==None:
            if camera[0]=="b": wrange2= "5250,5550"
            if camera[0]=="r": wrange2= "6990,7230"
            if camera[0]=="z": wrange2= "9110,9280"
        paname=None
        if "paname" in kwargs:
            paname=kwargs["paname"]

        amps=False
        if "amps" in kwargs:
            amps=kwargs["amps"]

        if "param" in kwargs: param=kwargs["param"]
        else: param=None

        dict_countbins=None
        if "dict_countbins" in kwargs:
            dict_countbins=kwargs["dict_countbins"]

        if "qlf" in kwargs:
             qlf=kwargs["qlf"]
        else: qlf=False

        if "qafile" in kwargs: qafile = kwargs["qafile"]
        else: qafile = None

        if "qafig" in kwargs: qafig=kwargs["qafig"]
        else: qafig=None
        return self.run_qa(fibermap,input_frame,wrange1=wrange1,wrange2=wrange2,paname=paname,amps=amps, dict_countbins=dict_countbins,qafile=qafile,qafig=qafig, param=param, qlf=qlf)

    def run_qa(self,fibermap,frame,wrange1=None,wrange2=None,paname=None,amps=False,
dict_countbins=None,qafile=None,qafig=None, param=None, qlf=False):

        #- qa dictionary 
        retval={}
        retval["PANAME" ]= paname
        retval["QATIME"] = datetime.datetime.now().isoformat()
        retval["EXPID"] = '{0:08d}'.format(frame.meta["EXPID"])
        retval["CAMERA"] = frame.meta["CAMERA"]
        retval["PROGRAM"] = frame.meta["PROGRAM"]
        retval["FLAVOR"] = frame.meta["FLAVOR"]
        retval["NIGHT"] = frame.meta["NIGHT"]

        ra = fibermap["RA_TARGET"]
        dec = fibermap["DEC_TARGET"]

        #- get the skyfibers first
        skyfiber=np.where(frame.fibermap['OBJTYPE']=='SKY')[0]
        nspec_sky=skyfiber.shape[0]
        wminlow,wmaxlow=[float(w) for w in wrange1.split(',')]
        wminhigh,wmaxhigh=[float(w) for w in wrange2.split(',')]
        selectlow=np.where((frame.wave>wminlow) & (frame.wave<wmaxlow))[0]
        selecthigh=np.where((frame.wave>wminhigh) & (frame.wave < wmaxhigh))[0]

        contfiberlow=[]
        contfiberhigh=[]
        meancontfiber=[]
        for ii in skyfiber:
            contlow=qalib.continuum(frame.wave[selectlow],frame.flux[ii,selectlow])
            conthigh=qalib.continuum(frame.wave[selecthigh],frame.flux[ii,selecthigh])
            contfiberlow.append(contlow)
            contfiberhigh.append(conthigh)
            meancontfiber.append(np.mean((contlow,conthigh)))
        skycont=np.mean(meancontfiber) #- over the entire CCD (skyfibers)

        if param is None:
            log.info("Param is None. Using default param instead")
            param = dict(
                B_CONT=[(4000, 4500), (5250, 5550)],
                R_CONT=[(5950, 6200), (6990, 7230)],
                Z_CONT=[(8120, 8270), (9110, 9280)],
                SKYCONT_WARN_RANGE=[100.0, 400.0],
                SKYCONT_ALARM_RANGE=[50.0, 600.0]
                )

        retval["PARAMS"] = param

        skycont_err=[]
        if amps:

            leftmax = dict_countbins["LEFT_MAX_FIBER"]
            rightmin = dict_countbins["RIGHT_MIN_FIBER"]
            bottommax = dict_countbins["BOTTOM_MAX_WAVE_INDEX"]
            topmin = dict_countbins["TOP_MIN_WAVE_INDEX"]

            fidboundary = qalib.slice_fidboundary(frame,leftmax,rightmin,bottommax,topmin)

            k1=np.where(skyfiber < fidboundary[0][0].stop)[0]
            maxsky_index=max(k1)

            contamp1=np.mean(contfiberlow[:maxsky_index])
            contamp3=np.mean(contfiberhigh[:maxsky_index])

            if fidboundary[1][0].start >=fidboundary[0][0].stop:
                k2=np.where(skyfiber > fidboundary[1][0].start)[0]
                minsky_index=min(k2)
                contamp2=np.mean(contfiberlow[minsky_index:])
                contamp4=np.mean(contfiberhigh[minsky_index:])
            else:
                contamp2=0
                contamp4=0

            skycont_amps=np.array((contamp1,contamp2,contamp3,contamp4)) #- in four amps regions

            for i in range(len(skycont_amps)):
                if skycont_amps[i] <= param['SKYCONT_ALARM_RANGE'][0] or skycont_amps[i] >= param['SKYCONT_ALARM_RANGE'][1]:
                    skycont_err = 'ALARM'
                    break
                elif skycont_amps[i] <= param['SKYCONT_WARN_RANGE'][0] or skycont_amps[i] >= param['SKYCONT_WARN_RANGE'][1]:
                    skycont_err = 'WARN'
                else:
                    if skycont_err == 'WARN':
                        pass
                    else:
                        skycont_err = 'NORMAL'

            retval["METRICS"]={"RA":ra,"DEC":dec, "SKYFIBERID": skyfiber.tolist(), "SKYCONT":skycont, "SKYCONT_FIBER":meancontfiber, "SKYCONT_AMP":skycont_amps, "SKYCONT_ERR":skycont_err}

        else: 
            if skycont <= param['SKYCONT_ALARM_RANGE'][0] or skycont >= param['SKYCONT_ALARM_RANGE'][1]:
                skycont_err = 'ALARM'
                pass
            elif skycont <= param['SKYCONT_WARN_RANGE'][0] or skycont >= param['SKYCONT_WARN_RANGE'][1]:
                skycont_err = 'WARN'
            else:
                skycont_err = 'NORMAL'

            retval["METRICS"]={"RA":ra,"DEC":dec, "SKYFIBERID": skyfiber.tolist(), "SKYCONT":skycont, "SKYCONT_FIBER":meancontfiber, "SKYCONT_ERR":skycont_err}

        if qlf:
            qlf_post(retval)    

        if qafile is not None:
            outfile = qa.write_qa_ql(qafile,retval)
            log.info("Output QA data is in {}".format(outfile))

        if qafig is not None:
            from desispec.qa.qa_plots_ql import plot_sky_continuum
            plot_sky_continuum(retval,qafig)
            
            log.info("Output QA fig {}".format(qafig))                   
        
        return retval

    def get_default_config(self):
        return {}


class Sky_Peaks(MonitoringAlg):
    def __init__(self,name,config,logger=None):
        if name is None or name.strip() == "":
            name="SKYPEAK"
        from  desispec.frame import Frame as fr
        MonitoringAlg.__init__(self,name,fr,config,logger)
    def run(self,*args,**kwargs):
        if len(args) == 0 :
            raise qlexceptions.ParameterException("Missing input parameter")
        if not self.is_compatible(type(args[0])):
            raise qlexceptions.ParameterException("Incompatible parameter type. Was expecting desispec.image.Image, got {}".format(type(args[0])))

        fibermap=kwargs['FiberMap']
        input_frame=args[0]

        if "paname" not in kwargs:
            paname=None
        else:
            paname=kwargs["paname"]

        amps=False
        if "amps" in kwargs:
            amps=kwargs["amps"]

        if "param" in kwargs: param=kwargs["param"]
        else: param=None

        psf = None
        if "PSFFile" in kwargs:
            psf=kwargs["PSFFile"]

        if "qlf" in kwargs:
             qlf=kwargs["qlf"]
        else: qlf=False

        if "qafile" in kwargs: qafile = kwargs["qafile"]
        else: qafile = None

        if "qafig" in kwargs:
            qafig=kwargs["qafig"]
        else: qafig = None

        return self.run_qa(fibermap,input_frame,paname=paname,amps=amps,psf=psf, qafile=qafile, qafig=qafig, param=param, qlf=qlf)

    def run_qa(self,fibermap,frame,paname=None,amps=False,psf=None, qafile=None,qafig=None, param=None, qlf=False):
        retval={}
        retval["PANAME"] = paname
        retval["QATIME"] = datetime.datetime.now().isoformat()
        retval["EXPID"] = '{0:08d}'.format(frame.meta["EXPID"])
        retval["CAMERA"] = camera = frame.meta["CAMERA"]
        retval["PROGRAM"] = frame.meta["PROGRAM"]
        retval["FLAVOR"] = frame.meta["FLAVOR"]
        retval["NIGHT"] = frame.meta["NIGHT"]

        ra = fibermap["RA_TARGET"]
        dec = fibermap["DEC_TARGET"]

        # define sky peaks and wavelength region around peak flux to be integrated
        dw=2
        b_peaks=np.array([3914.4,5199.3,5201.8])
        r_peaks=np.array([6301.9,6365.4,7318.2,7342.8,7371.3])
        z_peaks=np.array([8401.5,8432.4,8467.5,9479.4,9505.6,9521.8])

        nspec_counts=[]
        sky_counts=[]
        nspec_counts_rms=[]
        sky_counts_rms=[]
        rms_skyspec_amp=[]
        amp1=[]
        amp2=[]
        amp3=[]
        amp4=[]
        rmsamp1=[]
        rmsamp2=[]
        rmsamp3=[]
        rmsamp4=[]
        for i in range(frame.flux.shape[0]):
            if camera[0]=="b":
                iwave1=np.argmin(np.abs(frame.wave-b_peaks[0]))
                iwave2=np.argmin(np.abs(frame.wave-b_peaks[1]))
                iwave3=np.argmin(np.abs(frame.wave-b_peaks[2]))
                peak1_flux=np.trapz(frame.flux[i,iwave1-dw:iwave1+dw+1])
                peak2_flux=np.trapz(frame.flux[i,iwave2-dw:iwave2+dw+1])
                peak3_flux=np.trapz(frame.flux[i,iwave3-dw:iwave3+dw+1])
                sum_counts=np.sum((peak1_flux+peak2_flux+peak3_flux)/frame.meta["EXPTIME"])
                sum_counts_rms=np.sum((peak1_flux+peak2_flux+peak3_flux)/np.sqrt(frame.meta["EXPTIME"]))
                nspec_counts.append(sum_counts)
                nspec_counts_rms.append(sum_counts_rms)
            if camera[0]=="r":
                iwave1=np.argmin(np.abs(frame.wave-r_peaks[0]))
                iwave2=np.argmin(np.abs(frame.wave-r_peaks[1]))
                iwave3=np.argmin(np.abs(frame.wave-r_peaks[2]))
                iwave4=np.argmin(np.abs(frame.wave-r_peaks[3]))
                iwave5=np.argmin(np.abs(frame.wave-r_peaks[4]))
                peak1_flux=np.trapz(frame.flux[i,iwave1-dw:iwave1+dw+1])
                peak2_flux=np.trapz(frame.flux[i,iwave2-dw:iwave2+dw+1])
                peak3_flux=np.trapz(frame.flux[i,iwave3-dw:iwave3+dw+1])
                peak4_flux=np.trapz(frame.flux[i,iwave4-dw:iwave4+dw+1])
                peak5_flux=np.trapz(frame.flux[i,iwave5-dw:iwave5+dw+1])
                sum_counts=np.sum((peak1_flux+peak2_flux+peak3_flux+peak4_flux+peak5_flux)/frame.meta["EXPTIME"])
                sum_counts_rms=np.sum((peak1_flux+peak2_flux+peak3_flux+peak4_flux+peak5_flux)/np.sqrt(frame.meta["EXPTIME"]))
                nspec_counts.append(sum_counts)
                nspec_counts_rms.append(sum_counts_rms)
            if camera[0]=="z":
                iwave1=np.argmin(np.abs(frame.wave-z_peaks[0]))
                iwave2=np.argmin(np.abs(frame.wave-z_peaks[1]))
                iwave3=np.argmin(np.abs(frame.wave-z_peaks[2]))
                iwave4=np.argmin(np.abs(frame.wave-z_peaks[3]))
                iwave5=np.argmin(np.abs(frame.wave-z_peaks[4]))
                iwave6=np.argmin(np.abs(frame.wave-z_peaks[5]))
                peak1_flux=np.trapz(frame.flux[i,iwave1-dw:iwave1+dw+1])
                peak2_flux=np.trapz(frame.flux[i,iwave2-dw:iwave2+dw+1])
                peak3_flux=np.trapz(frame.flux[i,iwave3-dw:iwave3+dw+1])
                peak4_flux=np.trapz(frame.flux[i,iwave4-dw:iwave4+dw+1])
                peak5_flux=np.trapz(frame.flux[i,iwave5-dw:iwave5+dw+1])
                peak6_flux=np.trapz(frame.flux[i,iwave6-dw:iwave6+dw+1])
                sum_counts=np.sum((peak1_flux+peak2_flux+peak3_flux+peak4_flux+peak5_flux+peak6_flux)/frame.meta["EXPTIME"])
                sum_counts_rms=np.sum((peak1_flux+peak2_flux+peak3_flux+peak4_flux+peak5_flux+peak6_flux)/np.sqrt(frame.meta["EXPTIME"]))
                nspec_counts.append(sum_counts)
                nspec_counts_rms.append(sum_counts_rms)

            if frame.fibermap['OBJTYPE'][i]=='SKY':
                sky_counts.append(sum_counts)

                if amps:
                    if frame.fibermap['FIBER'][i]<240:
                        if camera[0]=="b":
                            amp1_flux=peak1_flux/frame.meta["EXPTIME"]
                            amp3_flux=np.sum((peak2_flux+peak3_flux)/frame.meta["EXPTIME"])
                            rmsamp1_flux=peak1_flux/np.sqrt(frame.meta["EXPTIME"])
                            rmsamp3_flux=np.sum((peak2_flux+peak3_flux)/np.sqrt(frame.meta["EXPTIME"]))
                        if camera[0]=="r":
                            amp1_flux=np.sum((peak1_flux+peak2_flux)/frame.meta["EXPTIME"])
                            amp3_flux=np.sum((peak3_flux+peak4_flux+peak5_flux)/frame.meta["EXPTIME"])
                            rmsamp1_flux=np.sum((peak1_flux+peak2_flux)/np.sqrt(frame.meta["EXPTIME"]))
                            rmsamp3_flux=np.sum((peak3_flux+peak4_flux+peak5_flux)/np.sqrt(frame.meta["EXPTIME"]))
                        if camera[0]=="z":
                            amp1_flux=np.sum((peak1_flux+peak2_flux+peak3_flux)/frame.meta["EXPTIME"])
                            amp3_flux=np.sum((peak4_flux+peak5_flux+peak6_flux)/frame.meta["EXPTIME"])
                            rmsamp1_flux=np.sum((peak1_flux+peak2_flux+peak3_flux)/np.sqrt(frame.meta["EXPTIME"]))
                            rmsamp3_flux=np.sum((peak4_flux+peak5_flux+peak6_flux)/np.sqrt(frame.meta["EXPTIME"]))
                        amp1.append(amp1_flux)
                        amp3.append(amp3_flux)
                        rmsamp1.append(rmsamp1_flux)
                        rmsamp3.append(rmsamp3_flux)
                    if frame.fibermap['FIBER'][i]>260:
                        if camera[0]=="b":
                            amp2_flux=peak1_flux/frame.meta["EXPTIME"]
                            amp4_flux=np.sum((peak2_flux+peak3_flux)/frame.meta["EXPTIME"])
                            rmsamp2_flux=peak1_flux/np.sqrt(frame.meta["EXPTIME"])
                            rmsamp4_flux=np.sum((peak2_flux+peak3_flux)/np.sqrt(frame.meta["EXPTIME"]))
                        if camera[0]=="r":
                            amp2_flux=np.sum((peak1_flux+peak2_flux)/frame.meta["EXPTIME"])
                            amp4_flux=np.sum((peak3_flux+peak4_flux+peak5_flux)/frame.meta["EXPTIME"])
                            rmsamp2_flux=np.sum((peak1_flux+peak2_flux)/np.sqrt(frame.meta["EXPTIME"]))
                            rmsamp4_flux=np.sum((peak3_flux+peak4_flux+peak5_flux)/np.sqrt(frame.meta["EXPTIME"]))
                        if camera[0]=="z":
                            amp2_flux=np.sum((peak1_flux+peak2_flux+peak3_flux)/frame.meta["EXPTIME"])
                            amp4_flux=np.sum((peak4_flux+peak5_flux+peak6_flux)/frame.meta["EXPTIME"])
                            rmsamp2_flux=np.sum((peak1_flux+peak2_flux+peak3_flux)/np.sqrt(frame.meta["EXPTIME"]))
                            rmsamp4_flux=np.sum((peak4_flux+peak5_flux+peak6_flux)/np.sqrt(frame.meta["EXPTIME"]))
                        amp2.append(amp2_flux)
                        amp4.append(amp4_flux)
                        rmsamp2.append(rmsamp2_flux)
                        rmsamp4.append(rmsamp4_flux)

        nspec_counts=np.array(nspec_counts)
        sky_counts=np.array(sky_counts)
        rms_nspec=qalib.getrms(nspec_counts)
        rms_skyspec=qalib.getrms(sky_counts)

        sumcount_med_sky=[]

        if param is None:
            log.info("Param is None. Using default param instead")
            param = dict(
                B_PEAKS=[3914.4, 5199.3, 5201.8],
                R_PEAKS=[6301.9, 6365.4, 7318.2, 7342.8, 7371.3],
                Z_PEAKS=[8401.5, 8432.4, 8467.5, 9479.4, 9505.6, 9521.8],
                SUMCOUNT_WARN_RANGE=[1000.0, 20000.0],
                SUMCOUNT_ALARM_RANGE=[500.0, 40000.0]
                )

        retval["PARAMS"] = param

        sumcount_err=[]
        for i in range(len(nspec_counts)):
            if nspec_counts[i] <= param['SUMCOUNT_ALARM_RANGE'][0] or nspec_counts[i] >= param['SUMCOUNT_ALARM_RANGE'][1]:
                sumcount_err = 'ALARM'
                break
            elif nspec_counts[i] <= param['SUMCOUNT_WARN_RANGE'][0] or nspec_counts[i] >= param['SUMCOUNT_WARN_RANGE'][1]:
                sumcount_err = 'WARN'
            else:
                if sumcount_err == 'WARN':
                    pass
                else:
                    sumcount_err = 'NORMAL'

        if amps:

            if frame.fibermap['FIBER'].shape[0]<260:
                amp2=np.zeros(len(sky_counts))
                amp4=np.zeros(len(sky_counts))
            else:
                amp2=np.array(rmsamp2)
                amp4=np.array(rmsamp4)
            amp1=np.array(rmsamp1)
            amp3=np.array(rmsamp3)
            amp1_rms=qalib.getrms(amp1)
            amp2_rms=qalib.getrms(amp2)
            amp3_rms=qalib.getrms(amp3)
            amp4_rms=qalib.getrms(amp4)
            rms_skyspec_amp=np.array([amp1_rms,amp2_rms,amp3_rms,amp4_rms])

            retval["METRICS"]={"RA":ra,"DEC":dec, "SUMCOUNT":nspec_counts,"SUMCOUNT_RMS":rms_nspec,"SUMCOUNT_MED_SKY":sumcount_med_sky,"SUMCOUNT_RMS_SKY":rms_skyspec,"SUMCOUNT_RMS_AMP":rms_skyspec_amp,"SUMCOUNT_ERR":sumcount_err}
        else:
            retval["METRICS"]={"RA":ra,"DEC":dec, "SUMCOUNT":nspec_counts,"SUMCOUNT_RMS":rms_nspec,"SUMCOUNT_MED_SKY":sumcount_med_sky,"SUMCOUNT_RMS_SKY":rms_skyspec,"SUMCOUNT_ERR":sumcount_err}

        if qlf:
            qlf_post(retval)

        if qafile is not None:
            outfile = qa.write_qa_ql(qafile,retval)
            log.info("Output QA data is in {}".format(outfile))
        if qafig is not None:
            from desispec.qa.qa_plots_ql import plot_sky_peaks
            plot_sky_peaks(retval,qafig)

            log.info("Output QA fig {}".format(qafig))

        return retval

    def get_default_config(self):
        return {}


class Calc_XWSigma(MonitoringAlg):
    def __init__(self,name,config,logger=None):
        if name is None or name.strip() == "":
            name="XWSIGMA"
        from desispec.image import Image as im
        MonitoringAlg.__init__(self,name,im,config,logger)
    def run(self,*args,**kwargs):
        if len(args) == 0 :
            raise qlexceptions.ParameterException("Missing input parameter")
        if not self.is_compatible(type(args[0])):
            raise qlexceptions.ParameterException("Incompatible parameter type. Was expecting desispec.image.Image got {}".format(type(args[0])))

        fibermap=kwargs['FiberMap'] 
        input_image=args[0]
 
        if "paname" not in kwargs:
            paname=None
        else:
            paname=kwargs["paname"]
 
        amps=False
        if "amps" in kwargs:
            amps=kwargs["amps"]

        if "param" in kwargs: param=kwargs["param"]
        else: param=None
 
        psf = None
        if "PSFFile" in kwargs:
            psf=kwargs["PSFFile"]
 
        fibermap = None
        if "FiberMap" in kwargs:
            fibermap=kwargs["FiberMap"]
 
        if "qlf" in kwargs:
             qlf=kwargs["qlf"]
        else: qlf=False
 
        if "qafile" in kwargs: qafile = kwargs["qafile"]
        else: qafile = None

        if "qafig" in kwargs: qafig=kwargs["qafig"]
        else: qafig = None
 
        return self.run_qa(fibermap,input_image,paname=paname,amps=amps,psf=psf, qafile=qafile,qafig=qafig, param=param, qlf=qlf)
 
    def run_qa(self,fibermap,image,paname=None,amps=False,psf=None, qafile=None,qafig=None, param=None, qlf=False):
        from scipy.optimize import curve_fit
 
        retval={}
        retval["PANAME"] = paname
        retval["QATIME"] = datetime.datetime.now().isoformat() 
        retval["EXPID"] = '{0:08d}'.format(image.meta["EXPID"])
        retval["CAMERA"] = camera = image.meta["CAMERA"]
        retval["PROGRAM"] = image.meta["PROGRAM"]
        retval["FLAVOR"] = image.meta["FLAVOR"]
        retval["NIGHT"] = image.meta["NIGHT"]

        ra = fibermap["RA_TARGET"]
        dec = fibermap["DEC_TARGET"]

        dw=2.
        b_peaks=np.array([3914.4,5199.3,5201.8])
        r_peaks=np.array([6301.9,6365.4,7318.2,7342.8,7371.3])
        z_peaks=np.array([8401.5,8432.4,8467.5,9479.4])
 
        dp=3
        xsigma=[]
        wsigma=[]
        xsigma_sky=[]
        wsigma_sky=[]
        xsigma_amp1=[]
        wsigma_amp1=[]
        xsigma_amp2=[]
        wsigma_amp2=[]
        xsigma_amp3=[]
        wsigma_amp3=[]
        xsigma_amp4=[]
        wsigma_amp4=[]
        if fibermap['FIBER'].shape[0] >= 500:
            fibers = 500
        else:
            fibers = fibermap['FIBER'].shape[0]
        for i in range(fibers):
            if camera[0]=="b":
                peak_wave=np.array([b_peaks[0]-dw,b_peaks[0]+dw,b_peaks[1]-dw,b_peaks[1]+dw,b_peaks[2]-dw,b_peaks[2]+dw])
 
                xpix=psf.x(ispec=i,wavelength=peak_wave)
                ypix=psf.y(ispec=i,wavelength=peak_wave)
                xpix_peak1=np.arange(int(round(xpix[0]))-dp,int(round(xpix[1]))+dp+1,1)
                ypix_peak1=np.arange(int(round(ypix[0])),int(round(ypix[1])),1)
                xpix_peak2=np.arange(int(round(xpix[2]))-dp,int(round(xpix[3]))+dp+1,1)
                ypix_peak2=np.arange(int(round(ypix[2])),int(round(ypix[3])),1)
                xpix_peak3=np.arange(int(round(xpix[4]))-dp,int(round(xpix[5]))+dp+1,1)
                ypix_peak3=np.arange(int(round(ypix[4])),int(round(ypix[5])),1)
 
                xpopt1,xpcov1=curve_fit(qalib.gauss,np.arange(len(xpix_peak1)),image.pix[int(np.mean(ypix_peak1)),xpix_peak1])
                wpopt1,wpcov1=curve_fit(qalib.gauss,np.arange(len(ypix_peak1)),image.pix[ypix_peak1,int(np.mean(xpix_peak1))])
                xpopt2,xpcov2=curve_fit(qalib.gauss,np.arange(len(xpix_peak2)),image.pix[int(np.mean(ypix_peak2)),xpix_peak2])
                wpopt2,wpcov2=curve_fit(qalib.gauss,np.arange(len(ypix_peak2)),image.pix[ypix_peak2,int(np.mean(xpix_peak2))])
                xpopt3,xpcov3=curve_fit(qalib.gauss,np.arange(len(xpix_peak3)),image.pix[int(np.mean(ypix_peak3)),xpix_peak3])
                wpopt3,wpcov3=curve_fit(qalib.gauss,np.arange(len(ypix_peak3)),image.pix[ypix_peak3,int(np.mean(xpix_peak3))])

                xsigma1=np.abs(xpopt1[2])
                wsigma1=np.abs(wpopt1[2])
                xsigma2=np.abs(xpopt2[2])
                wsigma2=np.abs(wpopt2[2])
                xsigma3=np.abs(xpopt3[2])
                wsigma3=np.abs(wpopt3[2])
 
                xsig=np.array([xsigma1,xsigma2,xsigma3])
                wsig=np.array([wsigma1,wsigma2,wsigma3])
                xsigma_avg=np.mean(xsig)
                wsigma_avg=np.mean(wsig)
                xsigma.append(xsigma_avg)
                wsigma.append(wsigma_avg)
 
            if camera[0]=="r":
                peak_wave=np.array([r_peaks[0]-dw,r_peaks[0]+dw,r_peaks[1]-dw,r_peaks[1]+dw,r_peaks[2]-dw,r_peaks[2]+dw,r_peaks[3]-dw,r_peaks[3]+dw,r_peaks[4]-dw,r_peaks[4]+dw])
 
                xpix=psf.x(ispec=i,wavelength=peak_wave)
                ypix=psf.y(ispec=i,wavelength=peak_wave)
                xpix_peak1=np.arange(int(round(xpix[0]))-dp,int(round(xpix[1]))+dp+1,1)
                ypix_peak1=np.arange(int(round(ypix[0])),int(round(ypix[1])),1)
                xpix_peak2=np.arange(int(round(xpix[2]))-dp,int(round(xpix[3]))+dp+1,1)
                ypix_peak2=np.arange(int(round(ypix[2])),int(round(ypix[3])),1)
                xpix_peak3=np.arange(int(round(xpix[4]))-dp,int(round(xpix[5]))+dp+1,1)
                ypix_peak3=np.arange(int(round(ypix[4])),int(round(ypix[5])),1)
                xpix_peak4=np.arange(int(round(xpix[6]))-dp,int(round(xpix[7]))+dp+1,1)
                ypix_peak4=np.arange(int(round(ypix[6])),int(round(ypix[7])),1)
                xpix_peak5=np.arange(int(round(xpix[8]))-dp,int(round(xpix[9]))+dp+1,1)
                ypix_peak5=np.arange(int(round(ypix[8])),int(round(ypix[9])),1)

                xpopt1,xpcov1=curve_fit(qalib.gauss,np.arange(len(xpix_peak1)),image.pix[int(np.mean(ypix_peak1)),xpix_peak1])
                wpopt1,wpcov1=curve_fit(qalib.gauss,np.arange(len(ypix_peak1)),image.pix[ypix_peak1,int(np.mean(xpix_peak1))])
                xpopt2,xpcov2=curve_fit(qalib.gauss,np.arange(len(xpix_peak2)),image.pix[int(np.mean(ypix_peak2)),xpix_peak2])
                wpopt2,wpcov2=curve_fit(qalib.gauss,np.arange(len(ypix_peak2)),image.pix[ypix_peak2,int(np.mean(xpix_peak2))])
                xpopt3,xpcov3=curve_fit(qalib.gauss,np.arange(len(xpix_peak3)),image.pix[int(np.mean(ypix_peak3)),xpix_peak3])
                wpopt3,wpcov3=curve_fit(qalib.gauss,np.arange(len(ypix_peak3)),image.pix[ypix_peak3,int(np.mean(xpix_peak3))])
                xpopt4,xpcov4=curve_fit(qalib.gauss,np.arange(len(xpix_peak4)),image.pix[int(np.mean(ypix_peak4)),xpix_peak4])
                wpopt4,wpcov4=curve_fit(qalib.gauss,np.arange(len(ypix_peak4)),image.pix[ypix_peak4,int(np.mean(xpix_peak4))])
                xpopt5,xpcov5=curve_fit(qalib.gauss,np.arange(len(xpix_peak5)),image.pix[int(np.mean(ypix_peak5)),xpix_peak5])
                wpopt5,wpcov5=curve_fit(qalib.gauss,np.arange(len(ypix_peak5)),image.pix[ypix_peak5,int(np.mean(xpix_peak5))])

                xsigma1=np.abs(xpopt1[2])
                wsigma1=np.abs(wpopt1[2])
                xsigma2=np.abs(xpopt2[2])
                wsigma2=np.abs(wpopt2[2])
                xsigma3=np.abs(xpopt3[2])
                wsigma3=np.abs(wpopt3[2])
                xsigma4=np.abs(xpopt4[2])
                wsigma4=np.abs(wpopt4[2])
                xsigma5=np.abs(xpopt5[2])
                wsigma5=np.abs(wpopt5[2]) 

                xsig=np.array([xsigma1,xsigma2,xsigma3,xsigma4,xsigma5])
                wsig=np.array([wsigma1,wsigma2,wsigma3,wsigma4,wsigma5])
                xsigma_avg=np.mean(xsig)
                wsigma_avg=np.mean(wsig)
                xsigma.append(xsigma_avg)
                wsigma.append(wsigma_avg)

            if camera[0]=="z":
                peak_wave=np.array([z_peaks[0]-dw,z_peaks[0]+dw,z_peaks[1]-dw,z_peaks[1]+dw,z_peaks[2]-dw,z_peaks[2]+dw,z_peaks[3]-dw,z_peaks[3]+dw])
 
                xpix=psf.x(ispec=i,wavelength=peak_wave)
                ypix=psf.y(ispec=i,wavelength=peak_wave)
                xpix_peak1=np.arange(int(round(xpix[0]))-dp,int(round(xpix[1]))+dp+1,1)
                ypix_peak1=np.arange(int(round(ypix[0])),int(round(ypix[1])),1)
                xpix_peak2=np.arange(int(round(xpix[2]))-dp,int(round(xpix[3]))+dp+1,1)
                ypix_peak2=np.arange(int(round(ypix[2])),int(round(ypix[3])),1)
                xpix_peak3=np.arange(int(round(xpix[4]))-dp,int(round(xpix[5]))+dp+1,1)
                ypix_peak3=np.arange(int(round(ypix[4])),int(round(ypix[5])),1)
                xpix_peak4=np.arange(int(round(xpix[6]))-dp,int(round(xpix[7]))+dp+1,1)
                ypix_peak4=np.arange(int(round(ypix[6])),int(round(ypix[7])),1)
 
                xpopt1,xpcov1=curve_fit(qalib.gauss,np.arange(len(xpix_peak1)),image.pix[int(np.mean(ypix_peak1)),xpix_peak1])
                wpopt1,wpcov1=curve_fit(qalib.gauss,np.arange(len(ypix_peak1)),image.pix[ypix_peak1,int(np.mean(xpix_peak1))])
                xpopt2,xpcov2=curve_fit(qalib.gauss,np.arange(len(xpix_peak2)),image.pix[int(np.mean(ypix_peak2)),xpix_peak2])
                wpopt2,wpcov2=curve_fit(qalib.gauss,np.arange(len(ypix_peak2)),image.pix[ypix_peak2,int(np.mean(xpix_peak2))])
                xpopt3,xpcov3=curve_fit(qalib.gauss,np.arange(len(xpix_peak3)),image.pix[int(np.mean(ypix_peak3)),xpix_peak3])
                wpopt3,wpcov3=curve_fit(qalib.gauss,np.arange(len(ypix_peak3)),image.pix[ypix_peak3,int(np.mean(xpix_peak3))])
                xpopt4,xpcov4=curve_fit(qalib.gauss,np.arange(len(xpix_peak4)),image.pix[int(np.mean(ypix_peak4)),xpix_peak4])
                wpopt4,wpcov4=curve_fit(qalib.gauss,np.arange(len(ypix_peak4)),image.pix[ypix_peak4,int(np.mean(xpix_peak4))])

                xsigma1=np.abs(xpopt1[2])
                wsigma1=np.abs(wpopt1[2])
                xsigma2=np.abs(xpopt2[2])
                wsigma2=np.abs(wpopt2[2])
                xsigma3=np.abs(xpopt3[2])
                wsigma3=np.abs(wpopt3[2])
                xsigma4=np.abs(xpopt4[2])
                wsigma4=np.abs(wpopt4[2])

                xsig=np.array([xsigma1,xsigma2,xsigma3,xsigma4])
                wsig=np.array([wsigma1,wsigma2,wsigma3,wsigma4])
                xsigma_avg=np.mean(xsig)
                wsigma_avg=np.mean(wsig)
                xsigma.append(xsigma_avg)
                wsigma.append(wsigma_avg)
 
            if fibermap['OBJTYPE'][i]=='SKY':
                xsigma_sky=xsigma
                wsigma_sky=wsigma
 
            if amps:
                if fibermap['FIBER'][i]<240:
                    if camera[0]=="b":
                        xsig_amp1=np.array([xsigma1])
                        xsig_amp3=np.array([xsigma2,xsigma3])
                        wsig_amp1=np.array([wsigma1])
                        wsig_amp3=np.array([wsigma2,wsigma3])
                    if camera[0]=="r":
                        xsig_amp1=np.array([xsigma1,xsigma2])
                        xsig_amp3=np.array([xsigma3,xsigma4,xsigma5])
                        wsig_amp1=np.array([wsigma1,wsigma2])
                        wsig_amp3=np.array([wsigma3,wsigma4,wsigma5])
                    if camera[0]=="z":
                        xsig_amp1=np.array([xsigma1,xsigma2,xsigma3])
                        xsig_amp3=np.array([xsigma4])
                        wsig_amp1=np.array([wsigma1,wsigma2,wsigma3])
                        wsig_amp3=np.array([wsigma4])

                    xsigma_amp1.append(xsig_amp1)
                    wsigma_amp1.append(wsig_amp1)
                    xsigma_amp3.append(xsig_amp3)
                    wsigma_amp3.append(wsig_amp3)

                if fibermap['FIBER'][i]>260:
                    if camera[0]=="b":
                        xsig_amp2=np.array([xsigma1])
                        xsig_amp4=np.array([xsigma2,xsigma3])
                        wsig_amp2=np.array([wsigma1])
                        wsig_amp4=np.array([wsigma2,wsigma3])
                    if camera[0]=="r":
                        xsig_amp2=np.array([xsigma1,xsigma2])
                        xsig_amp4=np.array([xsigma3,xsigma4,xsigma5])
                        wsig_amp2=np.array([wsigma1,wsigma2])
                        wsig_amp4=np.array([wsigma3,wsigma4,wsigma5])
                    if camera[0]=="z":
                        xsig_amp2=np.array([xsigma1,xsigma2,xsigma3])
                        xsig_amp4=np.array([xsigma4])
                        wsig_amp2=np.array([wsigma1,wsigma2,wsigma3])
                        wsig_amp4=np.array([wsigma4])

                    xsigma_amp2.append(xsig_amp2)
                    wsigma_amp2.append(wsig_amp2)
                    xsigma_amp4.append(xsig_amp4)
                    wsigma_amp4.append(wsig_amp4)
  
                if fibermap['FIBER'].shape[0]<260:
                    xsigma_amp2=np.zeros(len(xsigma))
                    xsigma_amp4=np.zeros(len(xsigma))
                    wsigma_amp2=np.zeros(len(wsigma))
                    wsigma_amp4=np.zeros(len(wsigma))
 
        xsigma=np.array(xsigma)
        wsigma=np.array(wsigma)
        xsigma_med=np.median(xsigma)
        wsigma_med=np.median(wsigma)
        xsigma_med_sky=np.median(xsigma_sky)
        wsigma_med_sky=np.median(wsigma_sky)
        xamp1_med=np.median(xsigma_amp1)
        xamp2_med=np.median(xsigma_amp2)
        xamp3_med=np.median(xsigma_amp3)
        xamp4_med=np.median(xsigma_amp4)
        wamp1_med=np.median(wsigma_amp1)
        wamp2_med=np.median(wsigma_amp2)
        wamp3_med=np.median(wsigma_amp3)
        wamp4_med=np.median(wsigma_amp4)
        xsigma_amp=np.array([xamp1_med,xamp2_med,xamp3_med,xamp4_med])
        wsigma_amp=np.array([wamp1_med,wamp2_med,wamp3_med,wamp4_med])

        xshift=0.0
        wshift=0.0
        xshift_fib=[]
        wshift_fib=[]
        xshift_amp=[0.0]
        wshift_amp=[0.0]

        if param is None:
            log.info("Param is None. Using default param instead")
            param = dict(
                B_PEAKS=[3914.4, 5199.3, 5201.8],
                R_PEAKS=[6301.9, 6365.4, 7318.2, 7342.8, 7371.3],
                Z_PEAKS=[8401.5, 8432.4, 8467.5, 9479.4, 9505.6, 9521.8],
                XSHIFT_WARN_RANGE=[-2.0, 2.0],
                XSHIFT_ALARM_RANGE=[-4.0, 4.0], 
                WSHIFT_WARN_RANGE=[-2.0, 2.0],
                WSHIFT_ALARM_RANGE=[-4.0, 4.0]
                )

        retval["PARAMS"] = param

        shift_err=[]
        if amps:
            for i in range(len(xshift_amp)):
                if xshift_amp[i] <= param['XSHIFT_ALARM_RANGE'][0] or xshift_amp[i] >= param['XSHIFT_ALARM_RANGE'][1] or wshift_amp[i] <= param['WSHIFT_ALARM_RANGE'][0] or wshift_amp[i] >= param['WSHIFT_ALARM_RANGE'][1]:
                    shift_err = 'ALARM'
                    break
                elif xshift_amp[i] <= param['XSHIFT_WARN_RANGE'][0] or xshift_amp[i] >= param['XSHIFT_WARN_RANGE'][1] or wshift_amp[i] <= param['WSHIFT_WARN_RANGE'][0] or wshift_amp[i] >= param['WSHIFT_WARN_RANGE'][1]:
                    shift_err = 'WARN'
                else:
                    if shift_err == 'WARN':
                        pass
                    else:
                        shift_err = 'NORMAL'

            retval["METRICS"]={"RA":ra,"DEC":dec, "XSIGMA":xsigma,"XSIGMA_MED":xsigma_med,"XSIGMA_MED_SKY":xsigma_med_sky,"XSIGMA_AMP":xsigma_amp,"XSHIFT":xshift,"XSHIFT_FIB":xshift_fib,"XSHIFT_AMP":xshift_amp,"WSIGMA":wsigma,"WSIGMA_MED":wsigma_med,"WSIGMA_MED_SKY":wsigma_med_sky,"WSIGMA_AMP":wsigma_amp,"WSHIFT":wshift,"WSHIFT_FIB":wshift_fib,"WSHIFT_AMP":wshift_amp,"SHIFT_ERR":shift_err}

        else:
            if xshift <= param['XSHIFT_ALARM_RANGE'][0] or xshift >= param['XSHIFT_ALARM_RANGE'][1] or wshift <= param['WSHIFT_ALARM_RANGE'][0] or wshift >= param['WSHIFT_ALARM_RANGE'][1]:
                shift_err = 'ALARM'
                pass
            elif xshift <= param['XSHIFT_WARN_RANGE'][0] or xshift >= param['XSHIFT_WARN_RANGE'][1] or wshift <= param['WSHIFT_WARN_RANGE'][1] or wshift >= param['WSHIFT_WARN_RANGE'][1]:
                shift_err = 'WARN'
            else:
                shift_err = 'NORMAL'

            retval["METRICS"]={"RA":ra,"DEC":dec, "XSIGMA":xsigma,"XSIGMA_MED":xsigma_med,"XSIGMA_MED_SKY":xsigma_med_sky,"XSHIFT":xshift,"XSHIFT_FIB":xshift_fib,"WSIGMA":wsigma,"WSIGMA_MED":wsigma_med,"WSIGMA_MED_SKY":wsigma_med_sky,"WSHIFT":wshift,"WSHIFT_FIB":wshift_fib,"SHIFT_ERR":shift_err}

        #- http post if needed
        if qlf:
            qlf_post(retval)    

        if qafile is not None:
            outfile = qa.write_qa_ql(qafile,retval)
            log.info("Output QA data is in {}".format(outfile))
        if qafig is not None:
            from desispec.qa.qa_plots_ql import plot_XWSigma
            plot_XWSigma(retval,qafig)

            log.info("Output QA fig {}".format(qafig))

        return retval
 
    def get_default_config(self):
        return {}


class Bias_From_Overscan(MonitoringAlg):
    def __init__(self,name,config,logger=None):
        if name is None or name.strip() == "":
            name="BIAS_OVERSCAN"
        import astropy
        rawtype=astropy.io.fits.hdu.hdulist.HDUList
        MonitoringAlg.__init__(self,name,rawtype,config,logger)
    def run(self,*args,**kwargs):
        if len(args) == 0 :
            raise qlexceptions.ParameterException("Missing input parameter")
        if not self.is_compatible(type(args[0])):
            raise qlexceptions.ParameterException("Incompatible input. Was expecting {} got {}".format(type(self.__inpType__),type(args[0])))

        input_raw=args[0]
        camera=kwargs["camera"]

        paname=None
        if "paname" in kwargs:
            paname=kwargs["paname"]

        amps=False
        if "amps" in kwargs:
            amps=kwargs["amps"]

        if "param" in kwargs: param=kwargs["param"]
        else: param=None

        if "qlf" in kwargs:
             qlf=kwargs["qlf"]
        else: qlf=False

        if "qafile" in kwargs: qafile = kwargs["qafile"]
        else: qafile = None

        if "qafig" in kwargs: qafig=kwargs["qafig"]
        else: qafig=None

        return self.run_qa(input_raw,camera,paname=paname,amps=amps, qafile=qafile,qafig=qafig, param=param, qlf=qlf)

    def run_qa(self,raw,camera,paname=None,amps=False,qafile=None,qafig=None, param=None, qlf=False):

        rawimage=raw[camera.upper()].data
        header=raw[camera.upper()].header

        retval={}
        retval["EXPID"]= '{0:08d}'.format(header["EXPID"])
        retval["CAMERA"] = camera
        retval["PANAME"] = paname
        retval["QATIME"] = datetime.datetime.now().isoformat()
        retval["PROGRAM"] = header["PROGRAM"]
        retval["FLAVOR"] = header["FLAVOR"]
        retval["NIGHT"] = header["NIGHT"]

        rawimage=raw[camera.upper()].data
        header=raw[camera.upper()].header

        if 'INHERIT' in header and header['INHERIT']:
            h0 = raw[0].header
            for key in h0:
                if key not in header:
                    header[key] = h0[key]

        data=[]
        row_data_amp1=[]
        row_data_amp2=[]
        row_data_amp3=[]
        row_data_amp4=[]
        bias_overscan=[]        
        for kk in ['1','2','3','4']:
            from desispec.preproc import _parse_sec_keyword
            
            sel=_parse_sec_keyword(header['BIASSEC'+kk])
            #- Obtain counts/second in bias region
            pixdata=rawimage[sel]/header["EXPTIME"]
            if kk == '1':
                for i in range(pixdata.shape[0]):
                    row_amp1=pixdata[i]
                    row_data_amp1.append(row_amp1)
            if kk == '2':
                for i in range(pixdata.shape[0]):
                    row_amp2=pixdata[i]
                    row_data_amp2.append(row_amp2)
            if kk == '3':
                for i in range(pixdata.shape[0]):
                    row_amp3=pixdata[i]
                    row_data_amp3.append(row_amp3)
            if kk == '4':
                for i in range(pixdata.shape[0]):
                    row_amp4=pixdata[i]
                    row_data_amp4.append(row_amp4)
            #- Compute statistics of the bias region that only reject
            #  the 0.5% of smallest and largest values. (from sdssproc) 
            isort=np.sort(pixdata.ravel())
            nn=isort.shape[0]
            bias=np.mean(isort[int(0.005*nn) : int(0.995*nn)])
            bias_overscan.append(bias)
            data.append(isort)

        row_data_bottom=[]
        row_data_top=[]
        for i in range(len(row_data_amp1)):
            row_data_lower=np.concatenate((row_data_amp1[i],row_data_amp2[i]))
            row_data_upper=np.concatenate((row_data_amp3[i],row_data_amp4[i]))
            row_data_bottom.append(row_data_lower)
            row_data_top.append(row_data_upper)
        row_data=np.concatenate((row_data_bottom,row_data_top))

        mean_row=[]
        for i in range(len(row_data)):
            mean=np.mean(row_data[i])
            mean_row.append(mean)

        full_data=np.concatenate((data[0],data[1],data[2],data[3])).ravel()
        bias=np.mean(bias_overscan)

        if param is None:
            log.info("Param is None. Using default param instead")
            param = dict(
                PERCENTILES=[68.2,95.4,99.7],
                DIFF_WARN_RANGE=[-1.0, 1.0],
                DIFF_ALARM_RANGE=[-2.0, 2.0]
                )

        sig1_lo = np.percentile(full_data,(100.-param['PERCENTILES'][0])/2.)
        sig1_hi = np.percentile(full_data,100.-sig1_lo)
        sig2_lo = np.percentile(full_data,(100.-param['PERCENTILES'][1])/2.)
        sig2_hi = np.percentile(full_data,100.-sig2_lo)
        sig3_lo = np.percentile(full_data,(100.-param['PERCENTILES'][2])/2.)
        sig3_hi = np.percentile(full_data,100.-sig3_lo)

        diff1sig = sig1_hi - sig1_lo
        diff2sig = sig2_hi - sig2_lo
        diff3sig = sig3_hi - sig3_lo

        sig5_value = np.percentile(full_data,100.-99.99994)
        data5sig = len(np.where(full_data <= sig5_value)[0])

        retval["PARAMS"] = param

<<<<<<< HEAD
        biasdiff=[]
=======
        biasdiff_err=[]
>>>>>>> ff4e315f
        if amps:
            bias_amps=np.array(bias_overscan)
            for i in range(len(bias_amps)):
                if bias_amps[i] <= param['DIFF_ALARM_RANGE'][0] or bias_amps[i] >= param['DIFF_ALARM_RANGE'][1]:
<<<<<<< HEAD
                    biasdiff = 'ALARM'
                    break
                elif bias_amps[i] <= param['DIFF_WARN_RANGE'][0] or bias_amps[i] >= param['DIFF_WARN_RANGE'][1]:
                    biasdiff = 'WARN'
                else:
                    if biasdiff == 'WARN':
                        pass
                    else:
                        biasdiff = 'NORMAL'
=======
                    biasdiff_err = 'ALARM'
                    break
                elif bias_amps[i] <= param['DIFF_WARN_RANGE'][0] or bias_amps[i] >= param['DIFF_WARN_RANGE'][1]:
                    biasdiff_err = 'WARN'
                else:
                    if biasdiff_err == 'WARN':
                        pass
                    else:
                        biasdiff_err = 'NORMAL'

            retval["METRICS"]={'BIAS':bias,'BIAS_AMP':bias_amps,"DIFF1SIG":diff1sig,"DIFF2SIG":diff2sig,"DIFF3SIG":diff3sig,"DATA5SIG":data5sig,"MEANBIAS_ROW":mean_row,"BIASDIFF_ERR":biasdiff_err}
>>>>>>> ff4e315f

        else:
            if bias <= param['DIFF_ALARM_RANGE'][0] or bias >= param['DIFF_ALARM_RANGE'][1]:
                biasdiff_err = 'ALARM'
                pass
            elif bias <= param['DIFF_ALARM_RANGE'][0] or bias >= param['DIFF_WARN_RANGE'][1]:
                biasdiff_err = 'WARN'
            else:
                biasdiff_err = 'NORMAL'

            retval["METRICS"]={'BIAS':bias,"DIFF1SIG":diff1sig,"DIFF2SIG":diff2sig,"DIFF3SIG":diff3sig,"DATA5SIG":data5sig,"MEANBIAS_ROW":mean_row,"BIASDIFF_ERR":biasdiff_err}

        #- http post if needed
        if qlf:
            qlf_post(retval)    

        if qafile is not None:
            outfile = qa.write_qa_ql(qafile,retval)
            log.info("Output QA data is in {}".format(outfile))
        if qafig is not None:
            from desispec.qa.qa_plots_ql import plot_bias_overscan
            plot_bias_overscan(retval,qafig)
            
            log.info("Output QA fig {}".format(qafig))                   
        
        return retval

    def get_default_config(self):
        return {}

class CountSpectralBins(MonitoringAlg):

    def __init__(self,name,config,logger=None):
        if name is None or name.strip() == "":
            name="COUNTBINS"
        from  desispec.frame import Frame as fr
        MonitoringAlg.__init__(self,name,fr,config,logger)
    def run(self,*args,**kwargs):
        if len(args) == 0 :
            raise qlexceptions.ParameterException("Missing input parameter")
        if not self.is_compatible(type(args[0])):
            raise qlexceptions.ParameterException("Incompatible input. Was expecting {} got {}".format(type(self.__inpType__),type(args[0])))

        fibermap=kwargs['FiberMap']
        input_frame=args[0]

        paname=None
        if "paname" in kwargs:
            paname=kwargs["paname"]

        amps=False
        if "amps" in kwargs:
            amps=kwargs["amps"]

        psf = None
        if "PSFFile" in kwargs: 
            psf=kwargs["PSFFile"]

        if "param" in kwargs: param=kwargs["param"]
        else: param=None

        if "qlf" in kwargs:
             qlf=kwargs["qlf"]
        else: qlf=False

        if "qafile" in kwargs: qafile = kwargs["qafile"]
        else: qafile = None

        if "qafig" in kwargs: qafig=kwargs["qafig"]
        else: qafig=None

        return self.run_qa(fibermap,input_frame,paname=paname,amps=amps,psf=psf, qafile=qafile,qafig=qafig, param=param, qlf=qlf)


    def run_qa(self,fibermap,frame,paname=None,psf=None,amps=False,qafile=None,qafig=None,param=None, qlf=False):

        #- qa dictionary 
        retval={}
        retval["PANAME"] = paname
        retval["QATIME"] = datetime.datetime.now().isoformat()
        retval["EXPID"] = '{0:08d}'.format(frame.meta["EXPID"])
        retval["CAMERA"] = frame.meta["CAMERA"]
        retval["PROGRAM"] = frame.meta["PROGRAM"]
        retval["FLAVOR"] = frame.meta["FLAVOR"]
        retval["NIGHT"] = frame.meta["NIGHT"]

        ra = fibermap["RA_TARGET"]
        dec = fibermap["DEC_TARGET"]

        grid=np.gradient(frame.wave)
        if not np.all(grid[0]==grid[1:]): 
            log.info("grid_size is NOT UNIFORM")

        if param is None:
            log.info("Param is None. Using default param instead")
            param = dict(
                         CUTLO = 100,   # low threshold for number of counts
                         CUTMED = 250,
                         CUTHI = 500,
                         NGOOD_WARN_RANGE = [490, 500],
                         NGOOD_ALARM_RANGE = [480, 500]
                         )

        retval["PARAMS"] = param

        nbinshi_temp=[]
        
        countslo=qalib.countbins(frame.flux,threshold=param['CUTLO'])
        countsmed=qalib.countbins(frame.flux,threshold=param['CUTMED'])
        countshi=qalib.countbins(frame.flux,threshold=param['CUTHI'])

        goodfibers=np.where(countshi>0)[0] #- fibers with at least one bin higher than cuthi counts
        ngoodfibers=goodfibers.shape[0]

        leftmax=None
        rightmax=None
        bottommax=None
        topmin=None

        ngood_err=[]
        if ngoodfibers <= param['NGOOD_ALARM_RANGE'][0] or ngoodfibers >= param['NGOOD_ALARM_RANGE'][1]:
            ngood_err = 'ALARM'
            pass
        elif ngoodfibers <= param['NGOOD_WARN_RANGE'][0] or ngoodfibers >= param['NGOOD_WARN_RANGE'][1]:
            ngood_err = 'WARN'
        else:
            ngood_err = 'NORMAL'

        if amps:
            #- get the pixel boundary and fiducial boundary in flux-wavelength space

            leftmax,rightmin,bottommax,topmin = qalib.fiducialregion(frame,psf)  
            fidboundary=qalib.slice_fidboundary(frame,leftmax,rightmin,bottommax,topmin)          
            countslo_amp1=qalib.countbins(frame.flux[fidboundary[0]],threshold=param['CUTLO'])
            averagelo_amp1=np.mean(countslo_amp1)
            countsmed_amp1=qalib.countbins(frame.flux[fidboundary[0]],threshold=param['CUTMED'])
            averagemed_amp1=np.mean(countsmed_amp1)
            countshi_amp1=qalib.countbins(frame.flux[fidboundary[0]],threshold=param['CUTHI'])
            averagehi_amp1=np.mean(countshi_amp1)

            countslo_amp3=qalib.countbins(frame.flux[fidboundary[2]],threshold=param['CUTLO'])
            averagelo_amp3=np.mean(countslo_amp3)
            countsmed_amp3=qalib.countbins(frame.flux[fidboundary[2]],threshold=param['CUTMED'])
            averagemed_amp3=np.mean(countsmed_amp3)
            countshi_amp3=qalib.countbins(frame.flux[fidboundary[2]],threshold=param['CUTHI'])
            averagehi_amp3=np.mean(countshi_amp3)


            if fidboundary[1][0].start is not None: #- to the right bottom of the CCD

                countslo_amp2=qalib.countbins(frame.flux[fidboundary[1]],threshold=param['CUTLO'])
                averagelo_amp2=np.mean(countslo_amp2)
                countsmed_amp2=qalib.countbins(frame.flux[fidboundary[1]],threshold=param['CUTMED'])
                averagemed_amp2=np.mean(countsmed_amp2)
                countshi_amp2=qalib.countbins(frame.flux[fidboundary[1]],threshold=param['CUTHI'])
                averagehi_amp2=np.mean(countshi_amp2)

            else:
                averagelo_amp2=0.
                averagemed_amp2=0.
                averagehi_amp2=0.

            if fidboundary[3][0].start is not None: #- to the right top of the CCD

                countslo_amp4=qalib.countbins(frame.flux[fidboundary[3]],threshold=param['CUTLO'])
                averagelo_amp4=np.mean(countslo_amp4)
                countsmed_amp4=qalib.countbins(frame.flux[fidboundary[3]],threshold=param['CUTMED'])
                averagemed_amp4=np.mean(countsmed_amp4)
                countshi_amp4=qalib.countbins(frame.flux[fidboundary[3]],threshold=param['CUTHI'])
                averagehi_amp4=np.mean(countshi_amp4)

            else:
                averagelo_amp4=0.
                averagemed_amp4=0.
                averagehi_amp4=0.

            averagelo_amps=np.array([averagelo_amp1,averagelo_amp2,averagelo_amp3,averagelo_amp4])
            averagemed_amps=np.array([averagemed_amp1,averagemed_amp2,averagemed_amp3,averagemed_amp4])
            averagehi_amps=np.array([averagehi_amp1,averagehi_amp2,averagehi_amp3,averagehi_amp4])

            retval["METRICS"]={"RA":ra,"DEC":dec, "NBINSLOW":countslo,"NBINSMED":countsmed,"NBINSHIGH":countshi, "NBINSLOW_AMP":averagelo_amps,"NBINSMED_AMP":averagemed_amps,"NBINSHIGH_AMP":averagehi_amps, "NGOODFIBERS": ngoodfibers, "NBINSHI_TEMP":nbinshi_temp,"NGOOD_ERR":ngood_err}
        else:
            retval["METRICS"]={"RA":ra,"DEC":dec, "NBINSLOW":countslo,"NBINSMED":countsmed,"NBINSHIGH":countshi,"NGOODFIBERS": ngoodfibers, "NBINSHI_TEMP":nbinshi_temp,"NGOOD_ERR":ngood_err}

        retval["LEFT_MAX_FIBER"]=int(leftmax)
        retval["RIGHT_MIN_FIBER"]=int(rightmin)
        retval["BOTTOM_MAX_WAVE_INDEX"]=int(bottommax)
        retval["TOP_MIN_WAVE_INDEX"]=int(topmin)

        #- http post if needed
        if qlf:
            qlf_post(retval)    

        if qafile is not None:
            outfile = qa.write_qa_ql(qafile,retval)
            log.info("Output QA data is in {}".format(outfile))
        if qafig is not None:
            from desispec.qa.qa_plots_ql import plot_countspectralbins
            plot_countspectralbins(retval,qafig)
            
            log.info("Output QA fig {}".format(qafig))                   
        
        return retval

class Sky_Residual(MonitoringAlg):
    """ 
    Use offline sky_residual function to calculate sky residuals
    """
    def __init__(self,name,config,logger=None):
        if name is None or name.strip() == "":
            name="RESIDUAL"
        from  desispec.frame import Frame as fr
        MonitoringAlg.__init__(self,name,fr,config,logger)
    def run(self,*args,**kwargs):
        from desispec.io.sky import read_sky
        if len(args) == 0 :
            raise qlexceptions.ParameterException("Missing input parameter")
        if not self.is_compatible(type(args[0])):
            raise qlexceptions.ParameterException("Incompatible input. Was expecting {} got {}".format(type(self.__inpType__),type(args[0])))

        fibermap=kwargs['FiberMap']
        input_frame=args[0] #- should be sky subtracted
        skymodel=args[1] #- should be skymodel evaluated
        if "SkyFile" in kwargs:
            from desispec.io.sky import read_sky
            skyfile=kwargs["SkyFile"]    #- Read sky model file itself from an argument
            log.info("Using given sky file {} for subtraction".format(skyfile))

            skymodel=read_sky(skyfile)

        amps=False
        if "amps" in kwargs:
            amps=kwargs["amps"]

        dict_countbins=None
        if "dict_countbins" in kwargs:
            dict_countbins=kwargs["dict_countbins"]
        
        paname=None
        if "paname" in kwargs:
            paname=kwargs["paname"]

        if "param" in kwargs: param=kwargs["param"]
        else: param=None

        if "qlf" in kwargs:
             qlf=kwargs["qlf"]
        else: qlf=False

        if "qafile" in kwargs: qafile = kwargs["qafile"]
        else: qafile = None

        if "qafig" in kwargs: qafig=kwargs["qafig"]
        else: qafig = None
        
        return self.run_qa(fibermap,input_frame,paname=paname,skymodel=skymodel,amps=amps, dict_countbins=dict_countbins, qafile=qafile,qafig=qafig, param=param, qlf=qlf)


    def run_qa(self,fibermap,frame,paname=None,skymodel=None,amps=False,dict_countbins=None, qafile=None,qafig=None, param=None, qlf=False):
        from desispec.sky import qa_skysub

        if skymodel is None:
            raise IOError("Must have skymodel to find residual. It can't be None")
        #- return values
        retval={}
        retval["PANAME"] = paname
        retval["QATIME"] = datetime.datetime.now().isoformat()
        retval["EXPID"] = '{0:08d}'.format(frame.meta["EXPID"])
        retval["CAMERA"] = frame.meta["CAMERA"]
        retval["PROGRAM"] = frame.meta["PROGRAM"]
        retval["FLAVOR"] = frame.meta["FLAVOR"]
        retval["NIGHT"] = frame.meta["NIGHT"]

        ra = fibermap["RA_TARGET"]
        dec = fibermap["DEC_TARGET"]

        if param is None:
            log.info("Param is None. Using default param instead")
            param = dict(BIN_SZ=0.1, #- Bin size for histograms
                         PCHI_RESID=0.05, # P(Chi^2) limit for bad skyfiber model residuals
                         PER_RESID=95.,   # Percentile for residual distribution
                         SKY_WARN_RANGE=[-5.0, 5.0],
                         SKY_ALARM_RANGE=[-10.0, 10.0]
                        )

        retval["PARAMS"] = param
        qadict=qalib.sky_resid(param,frame,skymodel,quick_look=True)

        retval["METRICS"] = {}
        for key in qadict.keys():
            retval["METRICS"][key] = qadict[key]

        if qlf:
            qlf_post(retval)    

        skyresid_err=[]
#        if qadict['MED_RESID'] <= param['SKY_ALARM_RANGE'][0] or qadict['MED_RESID'] >= param['SKY_ALARM_RANGE'][1]:
#            skyresid_err = 'ALARM'
#            pass
#        elif qadict['MED_RESID'] <= param['SKY_WARN_RANGE'][0] or qadict['MED_RESID'] >= param['SKY_WARN_RANGE'][1]:
#            skyresid_err = 'WARN'
#        else:
#            skyresid_err = 'NORMAL'

        retval["METRICS"]["SKY_RESID_ERR"]=skyresid_err

        if qafile is not None:
            outfile = qa.write_qa_ql(qafile,retval)
            log.info("Output QA data is in {}".format(outfile))
        if qafig is not None:
            from desispec.qa.qa_plots_ql import plot_residuals
            plot_residuals(retval,qafig)
            
            log.info("Output QA fig {}".format(qafig))            

        return retval
        
class Calculate_SNR(MonitoringAlg):
    def __init__(self,name,config,logger=None):
        if name is None or name.strip() == "":
            name="SNR"
        from  desispec.frame import Frame as fr
        MonitoringAlg.__init__(self,name,fr,config,logger)
    def run(self,*args,**kwargs):
        from desispec.io.sky import read_sky
        if len(args) == 0 :
            raise qlexceptions.ParameterException("Missing input parameter")
        if not self.is_compatible(type(args[0])):
            raise qlexceptions.ParameterException("Incompatible input. Was expecting {} got {}".format(type(self.__inpType__),type(args[0])))

        fibermap=kwargs['FiberMap']
        input_frame=args[0]

        amps=False
        if "amps" in kwargs:
            amps=kwargs["amps"]

        dict_countbins=None
        if "dict_countbins" in kwargs:
            dict_countbins=kwargs["dict_countbins"]

        if "param" in kwargs: param=kwargs["param"]
        else: param=None
        paname=None
        if "paname" in kwargs:
            paname=kwargs["paname"]

        if "qlf" in kwargs:
             qlf=kwargs["qlf"]
        else: qlf=False

        if "qafile" in kwargs: qafile = kwargs["qafile"]
        else: qafile = None

        if "qafig" in kwargs: qafig=kwargs["qafig"]
        else: qafig = None

        return self.run_qa(fibermap,input_frame,paname=paname,amps=amps,dict_countbins=dict_countbins, qafile=qafile,qafig=qafig, param=param, qlf=qlf)


    def run_qa(self,fibermap,frame,paname=None,amps=False,dict_countbins=None, qafile=None,qafig=None, qlf=False, param=None):

        #- return values
        retval={}
        retval["PANAME"] = paname
        retval["QATIME"] = datetime.datetime.now().isoformat()
        retval["EXPID"] = '{0:08d}'.format(frame.meta["EXPID"])
        retval["CAMERA"] = frame.meta["CAMERA"]
        retval["PROGRAM"] = frame.meta["PROGRAM"]
        retval["FLAVOR"] = frame.meta["FLAVOR"]
        retval["NIGHT"] = frame.meta["NIGHT"]

        ra = fibermap["RA_TARGET"]
        dec = fibermap["DEC_TARGET"]

        #- select band for mag, using DECAM_R if present
        if param is None:
            log.info("Param is None. Using default param instead")
            param = dict(
                SNR_FLUXTHRESH=0.0, # Minimum value of flux to go into SNR calc. 
                FIDSNR_WARN_RANGE=[6.5, 7.5],
                FIDSNR_ALARM_RANGE=[6.0, 8.0],
                FIDMAG=22.
                )

        fidboundary=None
        if amps: 
            #- get the pixel boundary and fiducial boundary in flux-wavelength space
            leftmax = dict_countbins["LEFT_MAX_FIBER"]
            rightmin = dict_countbins["RIGHT_MIN_FIBER"]
            bottommax = dict_countbins["BOTTOM_MAX_WAVE_INDEX"]
            topmin = dict_countbins["TOP_MIN_WAVE_INDEX"]
            fidboundary = qalib.slice_fidboundary(frame,leftmax,rightmin,bottommax,topmin)
        #qadict = qalib.SignalVsNoise(frame,param,fidboundary=fidboundary)
        qadict = qalib.SNRFit(frame,param,fidboundary=fidboundary)

        #- Check for inf and nans in missing magnitudes for json support of QLF #TODO review this later
        for mag in [qadict["ELG_SNR_MAG"][1],qadict["LRG_SNR_MAG"][1],qadict["QSO_SNR_MAG"][1],qadict["STAR_SNR_MAG"][1]]:
            k=np.where(~np.isfinite(mag))[0]
            if len(k) > 0:
                log.warning("{} objects have no or unphysical magnitudes".format(len(k)))
            mag=np.array(mag)
            mag[k]=26.  #- Putting 26, so as to make sure within reasonable range for plots.
        retval["METRICS"] = qadict
        retval["PARAMS"] = param

        snrwarn=[]
        if qadict["ELG_FIDMAG_SNR"] <= param['FIDSNR_ALARM_RANGE'][0] or qadict["ELG_FIDMAG_SNR"] >= param['FIDSNR_ALARM_RANGE'][1]:
            snrwarn = 'ALARM'
        if snrwarn == 'ALARM':
            pass
        else:
            if qadict["ELG_FIDMAG_SNR"] <= param['FIDSNR_WARN_RANGE'][0] or qadict["ELG_FIDMAG_SNR"] >= param['FIDSNR_WARN_RANGE'][1]:
                snrwarn = 'WARN'
            else:
                snrwarn = 'NORMAL'

        retval["METRICS"]["FIDSNR_WARN"] = snrwarn

        #- http post if valid
        if qlf:
            qlf_post(retval)            

        if qafile is not None:
            outfile = qa.write_qa_ql(qafile,retval)
            log.info("Output QA data is in {}".format(outfile))
        if qafig is not None:
            from desispec.qa.qa_plots_ql import plot_SNR
            plot_SNR(retval,qafig)         
            log.info("Output QA fig {}".format(qafig))

        return retval

    def get_default_config(self):
        return {}
<|MERGE_RESOLUTION|>--- conflicted
+++ resolved
@@ -111,11 +111,6 @@
 
         retval["PARAMS"] = param
 
-<<<<<<< HEAD
-        rms_over=[]
-
-        rmsdiff=[]
-=======
         expnum=[]
         rms_row=[]
         rms_amps=[]
@@ -136,21 +131,9 @@
         rmsover=np.max(rms_over_amps)
 
         rmsdiff_err=[]
->>>>>>> ff4e315f
         if amps:
             for i in range(len(rms_over_amps)):
                 if rms_over_amps[i] <= param['RMS_ALARM_RANGE'][0] or rms_over_amps[i] >= param['RMS_ALARM_RANGE'][1]:
-<<<<<<< HEAD
-                    rmsdiff = 'ALARM'
-                    break
-                elif rms_over_amps[i] <= param['RMS_WARN_RANGE'][0] or rms_over_amps[i] >= param['RMS_WARN_RANGE'][1]:
-                    rmsdiff = 'WARN'
-                else:
-                    if rmsdiff == 'WARN':
-                        pass
-                    else:
-                        rmsdiff = 'NORMAL'
-=======
                     rmsdiff_err = 'ALARM'
                     break
                 elif rms_over_amps[i] <= param['RMS_WARN_RANGE'][0] or rms_over_amps[i] >= param['RMS_WARN_RANGE'][1]:
@@ -162,7 +145,6 @@
                         rmsdiff_err = 'NORMAL'
 
             retval["METRICS"]={"RMS":rmsccd,"RMS_OVER":rmsover,"RMS_AMP":np.array(rms_amps),"RMS_OVER_AMP":np.array(rms_over_amps),"RMS_ROW":rms_row,"RMSDIFF_ERR":rmsdiff_err,"EXPNUM_WARN":expnum}
->>>>>>> ff4e315f
 
         else:
             if rmsover <= param['RMS_ALARM_RANGE'][0] or rmsover >= param['RMS_ALARM_RANGE'][1]:
@@ -1355,26 +1337,11 @@
 
         retval["PARAMS"] = param
 
-<<<<<<< HEAD
-        biasdiff=[]
-=======
         biasdiff_err=[]
->>>>>>> ff4e315f
         if amps:
             bias_amps=np.array(bias_overscan)
             for i in range(len(bias_amps)):
                 if bias_amps[i] <= param['DIFF_ALARM_RANGE'][0] or bias_amps[i] >= param['DIFF_ALARM_RANGE'][1]:
-<<<<<<< HEAD
-                    biasdiff = 'ALARM'
-                    break
-                elif bias_amps[i] <= param['DIFF_WARN_RANGE'][0] or bias_amps[i] >= param['DIFF_WARN_RANGE'][1]:
-                    biasdiff = 'WARN'
-                else:
-                    if biasdiff == 'WARN':
-                        pass
-                    else:
-                        biasdiff = 'NORMAL'
-=======
                     biasdiff_err = 'ALARM'
                     break
                 elif bias_amps[i] <= param['DIFF_WARN_RANGE'][0] or bias_amps[i] >= param['DIFF_WARN_RANGE'][1]:
@@ -1386,7 +1353,6 @@
                         biasdiff_err = 'NORMAL'
 
             retval["METRICS"]={'BIAS':bias,'BIAS_AMP':bias_amps,"DIFF1SIG":diff1sig,"DIFF2SIG":diff2sig,"DIFF3SIG":diff3sig,"DATA5SIG":data5sig,"MEANBIAS_ROW":mean_row,"BIASDIFF_ERR":biasdiff_err}
->>>>>>> ff4e315f
 
         else:
             if bias <= param['DIFF_ALARM_RANGE'][0] or bias >= param['DIFF_ALARM_RANGE'][1]:
@@ -1668,8 +1634,8 @@
             param = dict(BIN_SZ=0.1, #- Bin size for histograms
                          PCHI_RESID=0.05, # P(Chi^2) limit for bad skyfiber model residuals
                          PER_RESID=95.,   # Percentile for residual distribution
-                         SKY_WARN_RANGE=[-5.0, 5.0],
-                         SKY_ALARM_RANGE=[-10.0, 10.0]
+                         SKYRESID_WARN_RANGE=[-5.0, 5.0],
+                         SKYRESID_ALARM_RANGE=[-10.0, 10.0]
                         )
 
         retval["PARAMS"] = param
@@ -1682,16 +1648,16 @@
         if qlf:
             qlf_post(retval)    
 
-        skyresid_err=[]
-#        if qadict['MED_RESID'] <= param['SKY_ALARM_RANGE'][0] or qadict['MED_RESID'] >= param['SKY_ALARM_RANGE'][1]:
+#        skyresid_err=[]
+#        if qadict['MED_RESID'] <= param['SKYRESID_ALARM_RANGE'][0] or qadict['MED_RESID'] >= param['SKYRESID_ALARM_RANGE'][1]:
 #            skyresid_err = 'ALARM'
 #            pass
-#        elif qadict['MED_RESID'] <= param['SKY_WARN_RANGE'][0] or qadict['MED_RESID'] >= param['SKY_WARN_RANGE'][1]:
+#        elif qadict['MED_RESID'] <= param['SKYRESID_WARN_RANGE'][0] or qadict['MED_RESID'] >= param['SKYRESID_WARN_RANGE'][1]:
 #            skyresid_err = 'WARN'
 #        else:
 #            skyresid_err = 'NORMAL'
 
-        retval["METRICS"]["SKY_RESID_ERR"]=skyresid_err
+#        retval["METRICS"]["SKY_RESID_ERR"]=skyresid_err
 
         if qafile is not None:
             outfile = qa.write_qa_ql(qafile,retval)
@@ -1796,13 +1762,11 @@
         snrwarn=[]
         if qadict["ELG_FIDMAG_SNR"] <= param['FIDSNR_ALARM_RANGE'][0] or qadict["ELG_FIDMAG_SNR"] >= param['FIDSNR_ALARM_RANGE'][1]:
             snrwarn = 'ALARM'
-        if snrwarn == 'ALARM':
             pass
+        elif qadict["ELG_FIDMAG_SNR"] <= param['FIDSNR_WARN_RANGE'][0] or qadict["ELG_FIDMAG_SNR"] >= param['FIDSNR_WARN_RANGE'][1]:
+            snrwarn = 'WARN'
         else:
-            if qadict["ELG_FIDMAG_SNR"] <= param['FIDSNR_WARN_RANGE'][0] or qadict["ELG_FIDMAG_SNR"] >= param['FIDSNR_WARN_RANGE'][1]:
-                snrwarn = 'WARN'
-            else:
-                snrwarn = 'NORMAL'
+            snrwarn = 'NORMAL'
 
         retval["METRICS"]["FIDSNR_WARN"] = snrwarn
 
