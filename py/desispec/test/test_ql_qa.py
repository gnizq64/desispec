"""
tests for Quicklook QA class and functions. It also indludes tests on low level functions on desispec.qa.qalib
"""

import unittest
import numpy as np
import os
from desispec.qa import qalib
from desispec.qa import qa_quicklook as QA
from pkg_resources import resource_filename
import desispec.sky
from desispec.preproc import _parse_sec_keyword
from specter.psf import load_psf
import astropy.io.fits as fits
from desispec.quicklook import qllogger
import desispec.io
import desispec.image

qlog=qllogger.QLLogger("QuickLook",0)
log=qlog.getlog()

def xy2hdr(xyslice):
    '''
    convert 2D slice into IRAF style [a:b,c:d] hdr value
    
    e.g. xyslice2hdr(np.s_[0:10, 5:20]) -> '[6:20,1:10]'
    '''
    yy, xx = xyslice
    value = '[{}:{},{}:{}]'.format(xx.start+1, xx.stop, yy.start+1, yy.stop)
    return value

#- 2D gaussian function to model sky peaks
def gaussian2D(x,y,amp,xmu,ymu,xsigma,ysigma):
    x,y = np.meshgrid(x,y)
    gauss = amp*np.exp(-(x-xmu)**2/(2*xsigma**2)-(y-ymu)**2/(2*ysigma**2))
    return gauss

class TestQL_QA(unittest.TestCase):

    def tearDown(self):
        self.rawimage.close()
        for filename in [self.framefile, self.rawfile, self.pixfile, self.xwfile, self.fibermapfile, self.skyfile, self.qafile, self.qafig]:
            if os.path.exists(filename):
                os.remove(filename)

    #- Create some test data
    def setUp(self):

        self.rawfile = 'test-raw-abcd.fits'
        self.pixfile = 'test-pix-abcd.fits'
        self.xwfile = 'test-xw-abcd.fits'
        self.framefile = 'test-frame-abcd.fits'
        self.fibermapfile = 'test-fibermap-abcd.fits'
        self.skyfile = 'test-sky-abcd.fits'
        self.qafile = 'test_qa.yaml'
        self.qafig = 'test_qa.png'

        #- use specter psf for this test
        self.psffile=resource_filename('specter', 'test/t/psf-monospot.fits') 
        #self.psffile=os.environ['DESIMODEL']+'/data/specpsf/psf-b.fits'
        self.config={"kwargs":{
            "refKey":None,
            "param":{},
            "qso_resid":None
            }}

        #- rawimage

        hdr = dict()
        hdr['CAMERA'] = 'z1'
        hdr['DATE-OBS'] = '2018-09-23T08:17:03.988'

        #- Dimensions per amp
        ny = self.ny = 500
        nx = self.nx = 400
        noverscan = nover = 50

        hdr['BIASSEC1'] = xy2hdr(np.s_[0:ny, nx:nx+nover])
        hdr['DATASEC1'] = xy2hdr(np.s_[0:ny, 0:nx])
        hdr['CCDSEC1'] = xy2hdr(np.s_[0:ny, 0:nx])
        
        hdr['BIASSEC2'] = xy2hdr(np.s_[0:ny, nx+nover:nx+2*nover])
        hdr['DATASEC2'] = xy2hdr(np.s_[0:ny, nx+2*nover:nx+2*nover+nx])
        hdr['CCDSEC2'] =  xy2hdr(np.s_[0:ny, nx:nx+nx])

        hdr['BIASSEC3'] = xy2hdr(np.s_[ny:ny+ny, nx:nx+nover])
        hdr['DATASEC3'] = xy2hdr(np.s_[ny:ny+ny, 0:nx])
        hdr['CCDSEC3'] = xy2hdr(np.s_[ny:ny+ny, 0:nx])

        hdr['BIASSEC4'] = xy2hdr(np.s_[ny:ny+ny, nx+nover:nx+2*nover])
        hdr['DATASEC4'] = xy2hdr(np.s_[ny:ny+ny, nx+2*nover:nx+2*nover+nx])
        hdr['CCDSEC4'] =  xy2hdr(np.s_[ny:ny+ny, nx:nx+nx])
        
        hdr['NIGHT'] = '20180923'
        hdr['EXPID'] = 1
        hdr['PROGRAM'] = 'dark'
        hdr['FLAVOR'] = 'science'
        hdr['EXPTIME'] = 100.0
        
        rawimage = np.zeros((2*ny, 2*nx+2*noverscan))
        offset = {'1':100.0, '2':100.5, '3':50.3, '4':200.4}
        gain = {'1':1.0, '2':1.5, '3':0.8, '4':1.2}
        rdnoise = {'1':2.0, '2':2.2, '3':2.4, '4':2.6}
        
        quad = {
            '1': np.s_[0:ny, 0:nx], '2': np.s_[0:ny, nx:nx+nx],
            '3': np.s_[ny:ny+ny, 0:nx], '4': np.s_[ny:ny+ny, nx:nx+nx],
        }
        
        for amp in ('1', '2', '3', '4'):

            hdr['GAIN'+amp] = gain[amp]
            hdr['RDNOISE'+amp] = rdnoise[amp]
            
            xy = _parse_sec_keyword(hdr['BIASSEC'+amp])
            shape = [xy[0].stop-xy[0].start, xy[1].stop-xy[1].start]
            rawimage[xy] += offset[amp]
            rawimage[xy] += np.random.normal(scale=rdnoise[amp], size=shape)/gain[amp]
            xy = _parse_sec_keyword(hdr['DATASEC'+amp])
            shape = [xy[0].stop-xy[0].start, xy[1].stop-xy[1].start]
            rawimage[xy] += offset[amp]
            rawimage[xy] += np.random.normal(scale=rdnoise[amp], size=shape)/gain[amp]

        #- set CCD parameters
        self.ccdsec1=hdr["CCDSEC1"]
        self.ccdsec2=hdr["CCDSEC2"]
        self.ccdsec3=hdr["CCDSEC3"]
        self.ccdsec4=hdr["CCDSEC4"]

        #- raw data are integers, not floats
        rawimg = rawimage.astype(np.int32)
        self.expid=hdr["EXPID"]
        self.camera=hdr["CAMERA"]
        #- Confirm that all regions were correctly offset
        assert not np.any(rawimage == 0.0)        

        #- write to the rawfile and read it in QA test
        hdr['DOSVER'] = 'SIM'
        hdr['FEEVER'] = 'SIM'
        hdr['DETECTOR'] = 'SIM'

        desispec.io.write_raw(self.rawfile,rawimg,hdr,camera=self.camera)
        self.rawimage=fits.open(self.rawfile)
        
        #- read psf, should use specter.PSF.load_psf instead of desispec.PSF(), otherwise need to create a psfboot somewhere.

        psf = self.psf = load_psf(self.psffile)

        #- make the test pixfile, fibermap file
        img_pix = rawimg
        img_ivar = np.ones_like(img_pix) / 3.0**2
        img_mask = np.zeros(img_pix.shape, dtype=np.uint32)
        img_mask[200] = 1

        self.image = desispec.image.Image(img_pix, img_ivar, img_mask, camera='z1',meta=hdr)
        desispec.io.write_image(self.pixfile, self.image)

        self.fibermap = desispec.io.empty_fibermap(30)
        self.fibermap['OBJTYPE'][::2]='ELG'
        self.fibermap['OBJTYPE'][::3]='STD'
        self.fibermap['OBJTYPE'][::5]='QSO'
        self.fibermap['OBJTYPE'][::9]='LRG'
        self.fibermap['OBJTYPE'][::7]='SKY'
        #- add a filter and arbitrary magnitude
        self.fibermap['MAG'][:29]=np.tile(np.random.uniform(18,20,29),5).reshape(29,5) #- Last fiber left
        self.fibermap['FILTER'][:29]=np.tile(['DECAM_Z','..','..','..','..'],(29,1)) #- last fiber left 

        desispec.io.write_fibermap(self.fibermapfile, self.fibermap)

        #- make a test frame file
        self.night=hdr['NIGHT']
        self.nspec = nspec = 30
        wave=np.arange(7600.0,9800.0,1.0) #- z channel
        nwave = self.nwave = len(wave)
        flux=np.random.uniform(size=(nspec,nwave))+100.
        ivar=np.ones_like(flux)
        resolution_data=np.ones((nspec,13,nwave))
        self.frame=desispec.frame.Frame(wave,flux,ivar,resolution_data=resolution_data,fibermap=self.fibermap)
        self.frame.meta = dict(CAMERA=self.camera,PROGRAM='dark',FLAVOR='science',NIGHT=self.night,EXPID=self.expid,EXPTIME=100,CCDSEC1=self.ccdsec1,CCDSEC2=self.ccdsec2,CCDSEC3=self.ccdsec3,CCDSEC4=self.ccdsec4)
        desispec.io.write_frame(self.framefile, self.frame)

        #- make a skymodel
        sky=np.ones_like(self.frame.flux)*0.5
        skyivar=np.ones_like(sky)
        self.mask=np.zeros(sky.shape,dtype=np.uint32)
        self.skymodel=desispec.sky.SkyModel(wave,sky,skyivar,self.mask)
        self.skyfile=desispec.io.write_sky(self.skyfile,self.skymodel)
        
        #- Make a dummy boundary map for wavelength-flux in pixel space
        self.map2pix={}
        self.map2pix["LEFT_MAX_FIBER"] = 14
        self.map2pix["RIGHT_MIN_FIBER"] = 17
        self.map2pix["BOTTOM_MAX_WAVE_INDEX"] = 900
        self.map2pix["TOP_MIN_WAVE_INDEX"] = 1100

    #- test some qa utility functions:
    def test_ampregion(self):
        pixboundary=qalib.ampregion(self.image)
        self.assertEqual(pixboundary[0][1],slice(0,self.nx,None))
        self.assertEqual(pixboundary[3][0],slice(self.ny,self.ny+self.ny,None))

    def test_fiducialregion(self):
        leftmax,rightmin,bottommax,topmin=qalib.fiducialregion(self.frame,self.psf)
        self.assertEqual(leftmax,self.nspec-1)  #- as only 30 spectra defined 
        self.assertLess(bottommax,topmin)

    def test_getrms(self):
        img_rms=qalib.getrms(self.image.pix)
        self.assertEqual(img_rms,np.std(self.image.pix))

    def test_countpix(self):
        pix=self.image.pix
        counts1=qalib.countpix(pix,nsig=3) #- counts above 3 sigma
        counts2=qalib.countpix(pix,nsig=4) #- counts above 4 sigma
        self.assertLess(counts2,counts1)

    def test_sky_resid(self):
        import copy
        param = dict(
                     PCHI_RESID=0.05,PER_RESID=95.,BIN_SZ=0.1)
        qadict=qalib.sky_resid(param,self.frame,self.skymodel,quick_look=True)
        kk=np.where(self.frame.fibermap['OBJTYPE']=='SKY')[0]
        self.assertEqual(qadict['NSKY_FIB'],len(kk))

        #- run with different sky flux
        skym1=desispec.sky.SkyModel(self.frame.wave,self.skymodel.flux,self.skymodel.ivar,self.mask)
        skym2=desispec.sky.SkyModel(self.frame.wave,self.skymodel.flux*0.5,self.skymodel.ivar,self.mask)
        frame1=copy.deepcopy(self.frame)
        frame2=copy.deepcopy(self.frame)
        desispec.sky.subtract_sky(frame1,skym1)
        desispec.sky.subtract_sky(frame2,skym2)

        qa1=qalib.sky_resid(param,frame1,skym1)
        qa2=qalib.sky_resid(param,frame2,skym2)
        self.assertLess(qa1['MED_RESID'],qa2['MED_RESID']) #- residuals must be smaller for case 1

    def testSignalVsNoise(self):
        import copy
        params=None
        #- first get the sky subtracted frame
        #- copy frame not to override
        thisframe=copy.deepcopy(self.frame)
        desispec.sky.subtract_sky(thisframe,self.skymodel)
        qadict=qalib.SignalVsNoise(thisframe,params)
        #- make sure all the S/N is positive
        self.assertTrue(np.all(qadict['MEDIAN_SNR']) > 0)

        #- Reduce sky
        skym1=desispec.sky.SkyModel(self.frame.wave,self.skymodel.flux,self.skymodel.ivar,self.mask)
        skym2=desispec.sky.SkyModel(self.frame.wave,self.skymodel.flux*0.5,self.skymodel.ivar,self.mask)
        frame1=copy.deepcopy(self.frame)
        frame2=copy.deepcopy(self.frame)
        desispec.sky.subtract_sky(frame1,skym1)
        desispec.sky.subtract_sky(frame2,skym2)
        qa1=qalib.SignalVsNoise(frame1,params)
        qa2=qalib.SignalVsNoise(frame2,params)
        self.assertTrue(np.all(qa2['MEDIAN_SNR'] > qa1['MEDIAN_SNR']))
   
        #- test for tracer not present 
        nullfibermap=desispec.io.empty_fibermap(10)
        qa=qalib.SignalVsNoise(self.frame,params)

        self.assertEqual(self.fibermap['MAG'][29][0],0)   #- No mag for last fiber
        self.assertEqual(self.fibermap['FILTER'][29][0],'') #- No filter for last fiber

        self.assertEqual(len(qa['MEDIAN_SNR']),30)

    #- Test each individual QA:
    def testBiasOverscan(self):
        return
        qa=QA.Bias_From_Overscan('bias',self.config) #- initialize with fake config and name
        inp=self.rawimage
        qargs={}
        qargs["PSFFile"]=self.psf
        qargs["camera"]=self.camera
        qargs["expid"]=self.expid
        qargs["amps"]=True
        qargs["qafile"]=self.qafile
        qargs["qafig"]=self.qafig
        qargs["paname"]="abc"
        qargs["singleqa"]=None
        res1=qa(inp,**qargs)
        self.assertEqual(len(res1['METRICS']['BIAS_AMP']),4)

    def testGetRMS(self):
        config={"kwargs":{
            "refKey":"NOISE_AMP",
            "param":{}
        }
        }

        qa=QA.Get_RMS('rms',config)
        inp=self.image
        qargs={}
        qargs["PSFFile"]=self.psf
        qargs["camera"]=self.camera
        qargs["expid"]=self.expid
        qargs["amps"]=True
        qargs["paname"]="abc"
        qargs["qafile"]=self.qafile
        qargs["qafig"]=self.qafig
        qargs["singleqa"]=None
        resl=qa(inp,**qargs)
        self.assertTrue("yaml" in qargs["qafile"])
        self.assertTrue("png" in qargs["qafig"])
        self.assertTrue(len(resl['METRICS']['NOISE_AMP'])==4)
        self.assertTrue((np.all(resl['METRICS']['NOISE_AMP'])>0))

    def testCalcXWSigma(self):

        #- Create another pix file for xwsigma test
        xw_hdr = dict()
        xw_hdr['CAMERA'] = self.camera
        xw_hdr['NIGHT'] = self.night
        xw_hdr['EXPID'] = self.expid
        xw_hdr['PROGRAM'] = 'dark'
        xw_hdr['FLAVOR'] = 'science'

        psf = self.psf
        xw_ny = 2000
        xw_nx = 2000
        xw_rawimage = np.zeros((2*xw_ny,2*xw_nx))
        xw_img_pix = xw_rawimage.astype(np.int32)
        xw_img_ivar = np.ones_like(xw_img_pix)/3.0**2
        xw_img_mask = np.zeros(xw_img_pix.shape,dtype=np.uint32)

        #- manually insert gaussian sky peaks
        x = np.arange(7)
        y = np.arange(7)
        a = 10000.
        xmu = np.mean(x)
        ymu = np.mean(y)
        xsigma = 1.0
        ysigma = 1.0
        peak_counts = np.rint(gaussian2D(x,y,a,xmu,ymu,xsigma,ysigma))
        peak_counts = peak_counts.astype(np.int32)
        zpeaks = np.array([8401.5,8432.4,8467.5,9479.4])
        fibers = np.arange(30)
        for i in range(len(zpeaks)):
            pix = np.rint(psf.xy(fibers,zpeaks[i]))
            for j in range(len(fibers)):
                for k in range(len(peak_counts)):
                    ypix = int(pix[0][j]-3+k)
                    xpix_start =int(pix[1][j]-3)
                    xpix_stop = int(pix[1][j]+4)
                    xw_img_pix[ypix][xpix_start:xpix_stop] = peak_counts[k]

        #- transpose pixel values to correct place in image
        xw_img_pix=np.ndarray.transpose(xw_img_pix)

        #- write the test pixfile, fibermap file
        xwimage = desispec.image.Image(xw_img_pix, xw_img_ivar, xw_img_mask, camera='z1',meta=xw_hdr)
        desispec.io.write_image(self.xwfile, xwimage)

        qa=QA.Calc_XWSigma('xwsigma',self.config)
        inp=xwimage
        qargs={}
        qargs["PSFFile"]=self.psf
        qargs["FiberMap"]=self.fibermap
        qargs["camera"]=self.camera
        qargs["expid"]=self.expid
        qargs["amps"]=False
        qargs["paname"]="abc"
        qargs["singleqa"]=None
        resl=qa(inp,**qargs)
        self.assertTrue(len(resl["METRICS"]["XWSIGMA_SHIFT"].ravel())==4)

    def testCountPixels(self):
        qa=QA.Count_Pixels('countpix',self.config)
        inp=self.image
        qargs={}
        qargs["PSFFile"]=self.psf
        qargs["camera"]=self.camera
        qargs["expid"]=self.expid
        qargs["amps"]=False
        qargs["paname"]="abc"
        qargs["singleqa"]=None
        resl=qa(inp,**qargs)
        self.assertTrue(resl['METRICS']['NPIX'] > resl['METRICS']['NPIXHI'])
        #- test if amp QAs exist
        qargs["amps"] = True
        resl2=qa(inp,**qargs)
        self.assertTrue(len(resl2['METRICS']['NPIX_AMP'])==4)

    def testCountSpectralBins(self):
        qa=QA.CountSpectralBins('countbins',self.config)
        inp=self.frame
        qargs={}
        qargs["PSFFile"]=self.psf
        qargs["FiberMap"]=self.fibermap
        qargs["camera"]=self.camera
        qargs["expid"]=self.expid
        qargs["amps"]=True
        qargs["paname"]="abc"
        qargs["qafile"]=self.qafile
        qargs["qafig"]=self.qafig
        qargs["singleqa"]=None
        resl=qa(inp,**qargs)
        self.assertTrue(np.all(resl["METRICS"]["NBINSMED"]-resl["METRICS"]["NBINSHI"])>=0)
        self.assertTrue(np.all(resl["METRICS"]["NBINSLO"]-resl["METRICS"]["NBINSMED"])>=0)

    def testSkyCont(self):
        qa=QA.Sky_Continuum('skycont',self.config)
        inp=self.frame
        qargs={}
        qargs["FiberMap"]=self.fibermap
        qargs["camera"]=self.camera
        qargs["expid"]=self.expid
        qargs["paname"]="abc"
        qargs["singleqa"]=None
        qargs["param"]={'B_CONT': ["4000, 4500", "5250, 5550"],
                     'R_CONT': ["5950, 6200", "6990, 7230"],
                     'Z_CONT': ["8120, 8270", "9110, 9280"]}
        resl=qa(inp,**qargs)
        self.assertTrue(resl["METRICS"]["SKYFIBERID"]==[0,7,14,21,28]) #- as defined in the fibermap
        self.assertTrue(resl["METRICS"]["SKYCONT"]>0)
        
    def testSkyPeaks(self):
        qa=QA.Sky_Peaks('skypeaks',self.config)
        inp=self.frame
        qargs={}
        qargs["FiberMap"]=self.fibermap
        qargs["camera"]=self.camera
        qargs["expid"]=self.expid
        qargs["paname"]="abc"
<<<<<<< HEAD
        qargs["dict_countbins"]=self.map2pix
        qargs["singleqa"]=None
=======
>>>>>>> d18c72ae
        resl=qa(inp,**qargs)
        #self.assertTrue(np.all(resl['METRICS']['PEAKCOUNT_RMS_AMP'])>=0.)
        self.assertTrue(resl['METRICS']['PEAKCOUNT_RMS']>0)

    def testIntegrateSpec(self):
        qa=QA.Integrate_Spec('integ',self.config)
        inp=self.frame
        qargs={}
        qargs["PSFFile"]=self.psf
        qargs["FiberMap"]=self.fibermap
        qargs["camera"]=self.camera
        qargs["expid"]=self.expid
        qargs["paname"]="abc"
<<<<<<< HEAD
        qargs["dict_countbins"]=self.map2pix
        qargs["singleqa"]=None
=======
>>>>>>> d18c72ae
        resl=qa(inp,**qargs)
        self.assertTrue(len(resl["METRICS"]["FIBER_MAG"])==len(resl["METRICS"]["DELTAMAG"]))
        resl2=qa(inp,**qargs)
        self.assertTrue(len(resl2["METRICS"]["STD_FIBERID"])>0)
        
    def testSkyResidual(self):
        qa=QA.Sky_Residual('skyresid',self.config)
        inp=self.frame
        sky=self.skymodel
        qargs={}
        qargs["PSFFile"]=self.psf
        qargs["FiberMap"]=self.fibermap
        qargs["camera"]=self.camera
        qargs["expid"]=self.expid
        qargs["paname"]="abc"
<<<<<<< HEAD
        qargs["dict_countbins"]=self.map2pix
        qargs["singleqa"]=None
=======
>>>>>>> d18c72ae
        resl=qa(inp,sky,**qargs)
        self.assertTrue(resl["METRICS"]["NREJ"]==self.skymodel.nrej)
        self.assertTrue(len(resl["METRICS"]["MED_RESID_WAVE"]) == self.nwave)
        self.assertTrue(len(resl["METRICS"]["MED_RESID_FIBER"]) == 5) #- 5 sky fibers in the input
        self.assertTrue(resl["PARAMS"]["BIN_SZ"] == 0.1)
        #- test with different parameter set:
        qargs["param"]={"BIN_SZ":0.2, "PCHI_RESID":0.05, "PER_RESID":95., "SKYRESID_NORMAL_RANGE":[-5.0, 5.0], "SKYRESID_WARN_RANGE":[-10.0, 10.0]}
        resl2=qa(inp,sky,**qargs)
        self.assertTrue(len(resl["METRICS"]["DEVS_1D"])>len(resl2["METRICS"]["DEVS_1D"])) #- larger histogram bin size than default 0.1

    def testCalculateSNR(self):
        qa=QA.Calculate_SNR('snr',self.config)
        inp=self.frame
        qargs={}
        qargs["PSFFile"]=self.psf
        qargs["FiberMap"]=self.fibermap
        qargs["camera"]=self.camera
        qargs["expid"]=self.expid
        qargs["paname"]="abc"
        qargs["qafile"]=self.qafile #- no LRG by construction.
        qargs["dict_countbins"]=self.map2pix
        qargs["singleqa"]=None
        resl=qa(inp,**qargs)
        self.assertTrue("yaml" in qargs["qafile"])
        self.assertTrue(len(resl["METRICS"]["MEDIAN_SNR"])==self.nspec) #- positive definite


def test_suite():
    """Allows testing of only this module with the command::

        python setup.py test -m <modulename>
    """
    return unittest.defaultTestLoader.loadTestsFromName(__name__)

if __name__ == '__main__':
    unittest.main()
<|MERGE_RESOLUTION|>--- conflicted
+++ resolved
@@ -423,11 +423,8 @@
         qargs["camera"]=self.camera
         qargs["expid"]=self.expid
         qargs["paname"]="abc"
-<<<<<<< HEAD
         qargs["dict_countbins"]=self.map2pix
         qargs["singleqa"]=None
-=======
->>>>>>> d18c72ae
         resl=qa(inp,**qargs)
         #self.assertTrue(np.all(resl['METRICS']['PEAKCOUNT_RMS_AMP'])>=0.)
         self.assertTrue(resl['METRICS']['PEAKCOUNT_RMS']>0)
@@ -441,11 +438,8 @@
         qargs["camera"]=self.camera
         qargs["expid"]=self.expid
         qargs["paname"]="abc"
-<<<<<<< HEAD
         qargs["dict_countbins"]=self.map2pix
         qargs["singleqa"]=None
-=======
->>>>>>> d18c72ae
         resl=qa(inp,**qargs)
         self.assertTrue(len(resl["METRICS"]["FIBER_MAG"])==len(resl["METRICS"]["DELTAMAG"]))
         resl2=qa(inp,**qargs)
@@ -461,11 +455,8 @@
         qargs["camera"]=self.camera
         qargs["expid"]=self.expid
         qargs["paname"]="abc"
-<<<<<<< HEAD
         qargs["dict_countbins"]=self.map2pix
         qargs["singleqa"]=None
-=======
->>>>>>> d18c72ae
         resl=qa(inp,sky,**qargs)
         self.assertTrue(resl["METRICS"]["NREJ"]==self.skymodel.nrej)
         self.assertTrue(len(resl["METRICS"]["MED_RESID_WAVE"]) == self.nwave)
